--- conflicted
+++ resolved
@@ -1,896 +1,875 @@
-package com.snamp.hosting;
-
-import com.snamp.TimeSpan;
-import com.snamp.connectors.ManagementConnector;
-import org.yaml.snakeyaml.Yaml;
-
-import java.io.*;
-import java.lang.ref.WeakReference;
-import java.nio.charset.Charset;
-import java.util.*;
-import java.util.concurrent.TimeUnit;
-
-/**
- * Represents configuration file parser.
- */
-<<<<<<< HEAD
-enum ConfigurationFileFormat {
-=======
-public enum ConfigurationFileFormat implements ConfigurationParser {
->>>>>>> 0288e02d
-
-    /**
-	 * Формат файла YAML
-	 */
-	YAML("yaml");
-
-	private final String _formatName;
-	
-	private ConfigurationFileFormat(String formatName) {
-		_formatName = formatName;
-	}
-	
-	/**
-	 * Returns a string representation of this file format.
-     * @return The name of the format.
-	 */
-	@Override
-	public final String toString() {
-		return _formatName;
-	}
-
-    /**
-     * Represents YAML-compliant configuration.
-     */
-    private static final class YamlAgentConfiguration extends HashMap<String, Object> implements AgentConfiguration{
-<<<<<<< HEAD
-
-=======
-        private static final String managementTargetsKey = "managementTargets";
-        private final static String connectionStringtKey = "connectionString";
-        private final static String connectionTypetKey = "connectionType";
-        private final static String namespaceKey = "namespace";
-        private final static String defaultTimeoutKey = "defaultTimeout";
-        private final static String attributesKey = "attributes";
-        private static final String targetKey = "target";
-        private final static String idKey = "id";
-        private final static String readWriteTimeoutKey = "readWriteTimeout";
-        private final static String nameKey = "name";
->>>>>>> 0288e02d
-        /**
-         * Initializes a new empty configuration.
-         */
-        public YamlAgentConfiguration(){
-            super(10);
-        }
-
-        /**
-         * Creates a new default configuration of the management target.
-         *
-         * @return A new default configuration of the management target.
-         */
-        @Override
-        public ManagementTargetConfiguration newManagementTargetConfiguration() {
-            return null;  //To change body of implemented methods use File | Settings | File Templates.
-        }
-
-        private final class YamlManagementTargetConfigurations implements Map<String, AgentConfiguration.ManagementTargetConfiguration>{
-            private final List<Object> targets;
-
-            public YamlManagementTargetConfigurations(final List<Object> targets){
-                this.targets = targets;
-            }
-
-            @Override
-            public int size() {
-                return targets.size();
-            }
-
-            @Override
-            public boolean isEmpty() {
-                return targets.isEmpty();
-            }
-
-            private boolean containsTarget(final Object targetName, Map<String, Object> targetConfig){
-                return Objects.equals(targetConfig.get(targetKey), targetName);
-            }
-
-            @Override
-            public boolean containsKey(final Object targetName) {
-                for(int i=0;i<targets.size();i++)
-                    if(containsTarget(targetName, (Map<String,Object>)targets.get(i))) return true;
-                return false;
-            }
-
-            @Override
-            public boolean containsValue(final Object value) {
-            /*for(final Map<String, Object> targetEntry: targets)
-                if(containsTarget(targetName, targetEntry)) return true;
-            return false;*/
-                return false;
-            }
-
-            private Map<String, Object> getValueByKey(final Object key){
-                for(int i = 0; i < targets.size();i++)
-                {
-                    if(((Map<String,Object>)targets.get(i)).get(targetKey).equals(Objects.toString(key)))
-                        return (Map<String, Object>)targets.get(i);
-                }
-                return null;
-            }
-
-            @Override
-            public AgentConfiguration.ManagementTargetConfiguration get(Object key) {
-                return new ManagementTargetConfigurationImpl(getValueByKey(key));
-            }
-
-            private Map<String,Object> convertAttributeToMap(final String key, final ManagementTargetConfiguration.AttributeConfiguration configuration)
-            {   final Map<String,Object> tmpMap = new HashMap<>();
-                //Convert ManagementTargetConfiguration to Map
-                tmpMap.put(idKey, key);
-                tmpMap.put(readWriteTimeoutKey, configuration.getReadWriteTimeout().duration);
-                tmpMap.put(nameKey, configuration.getAttributeName());
-                for(Map.Entry<String,String> entry:configuration.getAdditionalElements().entrySet())
-                    tmpMap.put(entry.getKey(), entry.getValue());
-                return tmpMap;
-            }
-
-            private Map<String,Object> convertConfigurationToMap(final String key, final AgentConfiguration.ManagementTargetConfiguration configuration)
-            {   final Map<String,Object> tmpMap = new HashMap<>();
-                //Convert ManagementTargetConfiguration to Map
-                tmpMap.put(targetKey, key);
-                tmpMap.put(connectionStringtKey, configuration.getConnectionString());
-                tmpMap.put(connectionTypetKey, configuration.getConnectionType());
-                tmpMap.put(namespaceKey, configuration.getNamespace());
-                //
-                List<Object> attributes = new ArrayList<>();
-                for(Map.Entry<String, ManagementTargetConfiguration.AttributeConfiguration> entry: configuration.getAttributes().entrySet())
-                {
-                    attributes.add(convertAttributeToMap(entry.getKey(), entry.getValue()));
-                }
-                tmpMap.put(attributesKey, attributes);
-
-                //
-                for(Map.Entry<String,String> entry:configuration.getAdditionalElements().entrySet())
-                    tmpMap.put(entry.getKey(), entry.getValue());
-                return tmpMap;
-            }
-            @Override
-            public AgentConfiguration.ManagementTargetConfiguration put(String key, AgentConfiguration.ManagementTargetConfiguration value) {
-                boolean found = false;
-                //If map is already has that key, we should change only value
-                for(int i=0;i<targets.size();i++)
-                {
-                    if(((Map<String,Object>)targets.get(i)).get(targetKey).equals(key))
-                    {
-                        targets.remove(i);
-                        targets.add(convertConfigurationToMap(key, value));
-                        found = true;
-                        break;
-                    }
-                }
-                if(!found)
-                    targets.add(convertConfigurationToMap(key, value));
-                return null;
-            }
-
-            @Override
-            public AgentConfiguration.ManagementTargetConfiguration remove(Object key) {
-                final AgentConfiguration.ManagementTargetConfiguration tmpConfig = get(key);
-                for(int i = 0; i < targets.size();i++)
-                {
-                    if(((Map<String,Object>)targets.get(i)).get(targetKey).equals(Objects.toString(key)))
-                    {
-                        targets.remove(i);
-                        break;
-                    }
-                }
-                return tmpConfig;
-            }
-
-            @Override
-            public void putAll(Map<? extends String, ? extends AgentConfiguration.ManagementTargetConfiguration> m) {
-                for(Map.Entry<? extends String, ? extends AgentConfiguration.ManagementTargetConfiguration> entry: m.entrySet())
-                {
-                    targets.add(convertConfigurationToMap(entry.getKey(), entry.getValue()));
-                }
-            }
-
-            @Override
-            public void clear() {
-                targets.clear();
-            }
-
-            @Override
-            public Set<String> keySet() {
-                Set<String> tmpSet = new HashSet<>();
-                for(int i=0;i<targets.size();i++)
-                {
-                    tmpSet.add(Objects.toString(((Map<String,Object>)targets).get(targetKey)));
-                }
-                return tmpSet;  //To change body of implemented methods use File | Settings | File Templates.
-            }
-
-            @Override
-            public Collection<AgentConfiguration.ManagementTargetConfiguration> values() {
-                Collection<AgentConfiguration.ManagementTargetConfiguration> tmpCollection = new ArrayList<>();
-                for(int i=0;i<targets.size();i++)
-                {
-                    tmpCollection.add(new ManagementTargetConfigurationImpl((Map<String,Object>)targets.get(i)));
-                }
-                return tmpCollection;
-            }
-
-            @Override
-            public Set<Entry<String, AgentConfiguration.ManagementTargetConfiguration>> entrySet() {
-                Set<Entry<String, AgentConfiguration.ManagementTargetConfiguration>> tmpSet = new HashSet<>();
-                for(int i=0;i<targets.size();i++)
-                {
-                    final int j = i;
-                    tmpSet.add(new Entry<String, AgentConfiguration.ManagementTargetConfiguration>() {
-                        @Override
-                        public String getKey() {
-                            return Objects.toString(((Map<String,Object>)targets.get(j)).get(targetKey));
-                        }
-
-                        @Override
-                        public AgentConfiguration.ManagementTargetConfiguration getValue() {
-                            return new ManagementTargetConfigurationImpl((Map<String,Object>)targets.get(j));
-                        }
-
-                        @Override
-                        public AgentConfiguration.ManagementTargetConfiguration setValue(AgentConfiguration.ManagementTargetConfiguration value) {
-                            return null;
-                        }
-                    });
-                }
-                return tmpSet;  //To change body of implemented methods use File | Settings | File Templates.
-            }
-
-        }
-
-        private class ManagementTargetConfigurationImpl implements AgentConfiguration.ManagementTargetConfiguration{
-
-            private Map<String, Object> configMap;
-
-            public ManagementTargetConfigurationImpl(Map<String, Object> configMap)
-            {
-                this.configMap = configMap;
-            }
-
-            @Override
-            public String getConnectionString() {
-                return Objects.toString(configMap.get(connectionStringtKey));
-            }
-
-            @Override
-            public void setConnectionString(String connectionString) {
-                configMap.put(connectionStringtKey, connectionString);
-            }
-
-            @Override
-            public String getConnectionType() {
-                return Objects.toString(configMap.get(connectionTypetKey));
-            }
-
-            @Override
-            public void setConnectionType(String connectorType) {
-                configMap.put(connectionTypetKey, connectorType);
-            }
-
-            @Override
-            public String getNamespace() {
-                return Objects.toString(configMap.get(namespaceKey));
-            }
-
-            @Override
-            public void setNamespace(String namespace) {
-                configMap.put(namespaceKey, namespace);
-            }
-
-            @Override
-            public Map<String, AttributeConfiguration> getAttributes() {
-                final List<Object> attributes = (List<Object>)configMap.get(attributesKey);
-                if(attributes == null) return null;
-
-                return new YamlAttributeConfiguration(attributes, Long.parseLong(Objects.toString(configMap.get(defaultTimeoutKey))));
-            }
-
-            @Override
-            public Map<String, String> getAdditionalElements() {
-                return new YamlAdditionalElementsMap(configMap, connectionStringtKey, connectionTypetKey, namespaceKey, defaultTimeoutKey);
-            }
-
-            @Override
-            public AttributeConfiguration newAttributeConfiguration() {
-                return new AttributeConfigurationEmptyImpl();
-            }
-
-            private final class AttributeConfigurationImpl implements AttributeConfiguration
-            {
-                private Map<String, Object> attrMap;
-                private Long defaultTimeOut;
-
-                public AttributeConfigurationImpl(final Map<String, Object> attrMap, final Long defaultTimeOut)
-                {
-                    this.attrMap = attrMap;
-                    this.defaultTimeOut = defaultTimeOut;
-                }
-
-                public AttributeConfigurationImpl(final Map<String, Object> attrMap)
-                {
-                    this(attrMap, 0L);
-                }
-
-                @Override
-                public TimeSpan getReadWriteTimeout() {
-                    //Check if readWriteTimeout set up
-                    Object tmpTimeout = attrMap.get(readWriteTimeoutKey);
-                    if(tmpTimeout == null)
-                    {
-                        attrMap.put(readWriteTimeoutKey, defaultTimeOut);
-                    }
-                    return new TimeSpan(Long.parseLong(Objects.toString(attrMap.get(readWriteTimeoutKey))), TimeUnit.MILLISECONDS);
-                }
-
-                @Override
-                public void setReadWriteTimeout(TimeSpan time) {
-                    attrMap.put(readWriteTimeoutKey, time.convert(TimeUnit.MILLISECONDS).duration);
-                }
-
-                @Override
-                public String getAttributeName() {
-                    return Objects.toString(attrMap.get(nameKey));
-                }
-
-                @Override
-                public void setAttributeName(String attributeName) {
-                    attrMap.put(nameKey, attributeName);
-                }
-
-                @Override
-                public Map<String, String> getAdditionalElements() {
-                    return new YamlAdditionalElementsMap(attrMap, readWriteTimeoutKey, nameKey, defaultTimeoutKey);
-                }
-            }
-
-            private final class YamlAttributeConfiguration implements Map<String, AttributeConfiguration>{
-                private final List<Object> targets;
-                private Long defaultTimeOut;
-
-                public YamlAttributeConfiguration(final List<Object> targets, final Long defaultTimeOut){
-                    this.targets = targets;
-                    this.defaultTimeOut = defaultTimeOut;
-                }
-
-                public YamlAttributeConfiguration(final List<Object> targets){
-                    this(targets, 0L);
-                }
-
-                @Override
-                public int size() {
-                    return targets.size();
-                }
-
-                @Override
-                public boolean isEmpty() {
-                    return targets.isEmpty();
-                }
-
-                private boolean containsTarget(final Object targetName, Map<String, Object> targetConfig){
-                    return Objects.equals(targetConfig.get(idKey), targetName);
-                }
-
-                @Override
-                public boolean containsKey(final Object targetName) {
-                    for(int i=0;i<targets.size();i++)
-                        if(containsTarget(targetName, (Map<String,Object>)targets.get(i))) return true;
-                    return false;
-                }
-
-                @Override
-                public boolean containsValue(final Object value) {
-            /*for(final Map<String, Object> targetEntry: targets)
-                if(containsTarget(targetName, targetEntry)) return true;
-            return false;*/
-                    return false;
-                }
-
-                private Map<String, Object> getValueByKey(final Object key){
-                    for(int i = 0; i < targets.size();i++)
-                    {
-                        if(((Map<String,Object>)targets.get(i)).get(idKey).equals(Objects.toString(key)))
-                            return (Map<String, Object>)targets.get(i);
-                    }
-                    return null;
-                }
-
-                @Override
-                public AttributeConfiguration get(Object key) {
-                    return new AttributeConfigurationImpl(getValueByKey(key), defaultTimeOut);
-                }
-
-                private Map<String,Object> convertConfigurationToMap(final String key, final AttributeConfiguration configuration)
-                {   final Map<String,Object> tmpMap = new HashMap<>();
-                    //Convert ManagementTargetConfiguration to Map
-                    tmpMap.put(idKey, key);
-                    tmpMap.put(readWriteTimeoutKey, configuration.getReadWriteTimeout().duration);
-                    tmpMap.put(nameKey, configuration.getAttributeName());
-                    for(Map.Entry<String,String> entry:configuration.getAdditionalElements().entrySet())
-                        tmpMap.put(entry.getKey(), entry.getValue());
-                    return tmpMap;
-                }
-
-                @Override
-                public AttributeConfiguration put(String key, AttributeConfiguration value) {
-                    boolean found = false;
-                    //If map is already has that key, we should change only value
-                    for(int i=0;i<targets.size();i++)
-                    {
-                        if(((Map<String,Object>)targets.get(i)).get(targetKey).equals(key))
-                        {
-                            targets.remove(i);
-                            targets.add(convertConfigurationToMap(key, value));
-                            found = true;
-                            break;
-                        }
-                    }
-                    if(!found)
-                        targets.add(convertConfigurationToMap(key, value));
-                    return null;
-                }
-
-                @Override
-                public AttributeConfiguration remove(Object key) {
-                    final AttributeConfiguration tmpConfig = get(key);
-                    for(int i = 0; i < targets.size();i++)
-                    {
-                        if(((Map<String,Object>)targets.get(i)).get(idKey).equals(Objects.toString(key)))
-                        {
-                            targets.remove(i);
-                            break;
-                        }
-                    }
-                    return tmpConfig;
-                }
-
-                @Override
-                public void putAll(Map<? extends String, ? extends AttributeConfiguration> m) {
-                    for(Map.Entry<? extends String, ? extends AttributeConfiguration> entry: m.entrySet())
-                    {
-                        targets.add(convertConfigurationToMap(entry.getKey(), entry.getValue()));
-                    }
-                }
-
-                @Override
-                public void clear() {
-                    targets.clear();
-                }
-
-                @Override
-                public Set<String> keySet() {
-                    Set<String> tmpSet = new HashSet<>();
-                    for(int i=0;i<targets.size();i++)
-                    {
-                        tmpSet.add(Objects.toString(((Map<String,Object>)targets).get(idKey)));
-                    }
-                    return tmpSet;  //To change body of implemented methods use File | Settings | File Templates.
-                }
-
-                @Override
-                public Collection<AttributeConfiguration> values() {
-                    Collection<AttributeConfiguration> tmpCollection = new ArrayList<>();
-                    for(int i=0;i<targets.size();i++)
-                    {
-                        tmpCollection.add(new AttributeConfigurationImpl((Map<String,Object>)targets.get(i), defaultTimeOut));
-                    }
-                    return tmpCollection;
-                }
-
-                @Override
-                public Set<Entry<String, AttributeConfiguration>> entrySet() {
-                    Set<Entry<String, AttributeConfiguration>> tmpSet = new HashSet<>();
-                    for(int i=0;i<targets.size();i++)
-                    {
-                        final int j = i;
-                        tmpSet.add(new Entry<String, AttributeConfiguration>() {
-                            @Override
-                            public String getKey() {
-                                return Objects.toString(((Map<String,Object>)targets.get(j)).get(idKey));
-                            }
-
-                            @Override
-                            public AttributeConfiguration getValue() {
-                                return new AttributeConfigurationImpl((Map<String,Object>)targets.get(j), defaultTimeOut);
-                            }
-
-                            @Override
-                            public AttributeConfiguration setValue(AttributeConfiguration value) {
-                                return null;
-                            }
-                        });
-                    }
-                    return tmpSet;
-                }
-
-            }
-        }
-
-        private final class YamlAdditionalElementsMap implements Map<String, String> {
-            private Map<String,Object> internalMap;
-            private String[] internalLegalKeys = new String[0];
-
-            public YamlAdditionalElementsMap(final Map<String,Object> map, String ... legalKeys)
-            {
-                internalMap = map;
-                if(legalKeys != null)
-                    internalLegalKeys = legalKeys.clone();
-            }
-            private boolean isKeyLegal(final String key)
-            {
-                for(String legalKey: internalLegalKeys)
-                    if(legalKey.equals(key))
-                        return false;
-                return true;
-            }
-
-            @Override
-            public int size() {
-                return internalMap.size()-internalLegalKeys.length;
-            }
-
-            @Override
-            public boolean isEmpty() {
-                return size() == 0? true: false;
-            }
-
-            @Override
-            public boolean containsKey(Object key) {
-                if(isKeyLegal(Objects.toString(key)))
-                    return internalMap.containsKey(key);
-                return false;
-            }
-
-            @Override
-            public boolean containsValue(Object value) {
-                for(Map.Entry<String, Object> entry : internalMap.entrySet())
-                {
-                    if(isKeyLegal(entry.getKey()))
-                    {
-                        if(entry.getValue().equals(value))
-                            return true;
-                    }
-                }
-                return false;
-            }
-
-            @Override
-            public String get(Object key) {
-                if(isKeyLegal(Objects.toString(key)))
-                    return Objects.toString(internalMap.get(key));
-                else
-                    return null;
-            }
-
-            @Override
-            public String put(String key, String value) {
-                if(isKeyLegal(key))
-                    return Objects.toString(internalMap.put(key, Objects.toString(value)), null);
-                else
-                    return null;
-            }
-
-            @Override
-            public String remove(Object key) {
-                if(isKeyLegal(Objects.toString(key)))
-                    return Objects.toString(internalMap.remove(key), null);
-                else
-                    return null;
-            }
-
-            @Override
-            public void putAll(Map<? extends String, ? extends String> m) {
-                for(final String key: m.keySet())
-                {
-                    if(isKeyLegal(Objects.toString(key)))
-                        internalMap.put(key, m.get(key));
-                }
-            }
-
-            @Override
-            public void clear() {
-                for(Map.Entry<String, Object> entry : internalMap.entrySet())
-                {
-                    if(isKeyLegal(entry.getKey()))
-                    {
-                        internalMap.remove(entry.getKey());
-                    }
-                }
-            }
-
-            @Override
-            public Set<String> keySet() {
-                final Set<String> internalSet = new HashSet<String>();
-                for(Map.Entry<String, Object> entry : internalMap.entrySet())
-                {
-                    if(isKeyLegal(entry.getKey()))
-                    {
-                        internalSet.add(entry.getKey());
-                    }
-                }
-                return internalSet;  //To change body of implemented methods use File | Settings | File Templates.
-            }
-
-            @Override
-            public Collection<String> values() {
-                final Collection<String> internalList = new ArrayList<String>();
-                for(Map.Entry<String, Object> entry : internalMap.entrySet())
-                {
-                    if(isKeyLegal(entry.getKey()))
-                    {
-                        internalList.add(Objects.toString(entry.getValue(), ""));
-                    }
-                }
-                return internalList;
-            }
-
-            @Override
-            public Set<Entry<String, String>> entrySet() {
-                final Set<Map.Entry<String, String>> internalSet = new HashSet<Map.Entry<String, String>>();
-                for(final Map.Entry<String, Object> entry : internalMap.entrySet())
-                {
-                    if(isKeyLegal(entry.getKey()))
-                    {
-                        internalSet.add(new Entry<String, String>(){
-
-                            @Override
-                            public String getKey() {
-                                return entry.getKey();
-                            }
-
-                            @Override
-                            public String getValue() {
-                                return Objects.toString(entry.getValue());
-                            }
-
-                            @Override
-                            public String setValue(String value) {
-                                return null;
-                            }
-                        });
-                    }
-                }
-                return internalSet;
-            }
-        }
-
-        /**
-         * Returns the agent hosting configuration.
-         *
-         * @return The agent hosting configuration.
-         */
-        @Override
-        public HostingConfiguration getAgentHostingConfig() {
-<<<<<<< HEAD
-            return null;  //To change body of implemented methods use File | Settings | File Templates.
-=======
-            final WeakReference<Map<String, Object>> conn = new WeakReference(this);
-            return new AgentConfiguration.HostingConfiguration(){
-
-                private final static String hostingPortKey = "port";
-                private final static String hostingAddressKey = "address";
-
-                @Override
-                public int getPort() {
-                    return Integer.parseInt(Objects.toString(conn.get().get(hostingPortKey), "-1"));
-                }
-
-                @Override
-                public void setPort(int port) {
-                    conn.get().put(hostingPortKey, port);
-                }
-
-                @Override
-                public String getAddress() {
-                    return Objects.toString(conn.get().get(hostingAddressKey));
-                }
-
-                @Override
-                public void setAddress(String address) {
-                    conn.get().put(hostingAddressKey, address);
-                }
-            };
->>>>>>> 0288e02d
-        }
-
-        /**
-         * Represents management targets.
-         *
-         * @return The dictionary of management targets (management back-ends).
-         */
-        @Override
-        public Map<String, ManagementTargetConfiguration> getTargets() {
-            final WeakReference<List<Object>> weakRefList = new WeakReference((List<Object>)this.get(managementTargetsKey));
-
-            return new YamlManagementTargetConfigurations(weakRefList.get());
-        }
-
-        private class AttributeConfigurationEmptyImpl implements ManagementTargetConfiguration.AttributeConfiguration
-        {
-            private Long readWriteTimeout;
-            private String attributeName;
-            private Map<String, String> addirionalElements;
-
-            public AttributeConfigurationEmptyImpl()
-            {
-               this.readWriteTimeout = 0L;
-               this.attributeName = "";
-               this.addirionalElements = new HashMap<>();
-            }
-
-            @Override
-            public TimeSpan getReadWriteTimeout() {
-                return new TimeSpan(this.readWriteTimeout);
-            }
-
-            @Override
-            public void setReadWriteTimeout(TimeSpan time) {
-                this.readWriteTimeout = time.convert(TimeUnit.MILLISECONDS).duration;
-            }
-
-            @Override
-            public String getAttributeName() {
-                return this.attributeName;
-            }
-
-            @Override
-            public void setAttributeName(String attributeName) {
-                this.attributeName = attributeName;
-            }
-
-            @Override
-            public Map<String, String> getAdditionalElements() {
-                return this.addirionalElements;
-            }
-        }
-
-        private class ManagementTargetConfigurationEmptyImpl implements ManagementTargetConfiguration
-        {
-            private String connectionString;
-            private String connectorType;
-            private String namespace;
-            private Map<String, AttributeConfiguration> attributes;
-            private Map<String, String> additionalElements;
-
-            public ManagementTargetConfigurationEmptyImpl()
-            {
-                this.connectionString = "";
-                this.connectorType = "";
-                this.namespace = "";
-                this.attributes = new HashMap<>();
-                this.additionalElements = new HashMap<>();
-            }
-
-            @Override
-            public String getConnectionString() {
-                return this.connectionString;
-            }
-
-            @Override
-            public void setConnectionString(String connectionString) {
-                this.connectionString = connectionString;
-            }
-
-            @Override
-            public String getConnectionType() {
-                return this.connectorType;
-            }
-
-            @Override
-            public void setConnectionType(String connectorType) {
-                this.connectorType = connectorType;
-            }
-
-            @Override
-            public String getNamespace() {
-                return this.namespace;
-            }
-
-            @Override
-            public void setNamespace(String namespace) {
-                this.namespace = namespace;
-            }
-
-            @Override
-            public Map<String, AttributeConfiguration> getAttributes() {
-                return this.attributes;
-            }
-
-            @Override
-            public Map<String, String> getAdditionalElements() {
-                return this.additionalElements;
-            }
-
-            @Override
-            public AttributeConfiguration newAttributeConfiguration() {
-                return new AttributeConfigurationEmptyImpl();
-            }
-        }
-        @Override
-        public ManagementTargetConfiguration newManagementTargetConfiguration() {
-            return new ManagementTargetConfigurationEmptyImpl();
-        }
-
-        /**
-         * Saves the current configuration into the specified stream.
-         *
-         * @param output
-         * @throws UnsupportedOperationException Serialization is not supported.
-         */
-        @Override
-        public void save(final OutputStream output) throws IOException {
-            final Yaml yaml = new Yaml();
-            final String result = yaml.dumpAsMap(this);
-            output.write(result.getBytes(Charset.forName("UTF-8")));
-        }
-
-        /**
-         * Reads the file and fills the current instance.
-         *
-         * @param input
-         */
-        @Override
-        public void load(final InputStream input) {
-            final Yaml yaml = new Yaml();
-            final Map<String, Object> dom = (Map<String, Object>)yaml.load(input);
-            clear();
-            putAll(dom);
-        }
-    }
-
-    /**
-     * Returns the configuration file format parser from the format name.
-     * @param format The configuration file format name.
-     * @return An instance of the configuration file.
-     */
-	public static ConfigurationFileFormat parse(final String format) {
-		switch (format){
-            default:
-            case "yaml": return YAML;
-        }
-	}
-
-    /**
-     * Creates a new empty configuration of the specified format.
-     * @param format
-     * @return
-     */
-    public static AgentConfiguration newAgentConfiguration(final String format){
-        return parse(format).newAgentConfiguration();
-    }
-
-    /**
-     * Creates a new empty configuration of this format.
-     * @return
-     */
-    public final AgentConfiguration newAgentConfiguration(){
-        switch (_formatName){
-            case "yaml": return new YamlAgentConfiguration();
-            default: return null;
-        }
-    }
-
-    /**
-     * Loads the configuration from the specified file.
-     * @param format The configuration file format name.
-     * @param fileName The path to the configuration file.
-     * @return The parsed configuration.
-     */
-    public static AgentConfiguration load(final String format, final String fileName) throws IOException {
-        final AgentConfiguration config = newAgentConfiguration(format);
-        try(final InputStream stream = new FileInputStream(fileName)){
-            config.load(stream);
-        }
-        return config;
-    }
-}
+package com.snamp.hosting;
+
+import com.snamp.TimeSpan;
+import com.snamp.connectors.ManagementConnector;
+import org.yaml.snakeyaml.Yaml;
+
+import java.io.*;
+import java.lang.ref.WeakReference;
+import java.nio.charset.Charset;
+import java.util.*;
+import java.util.concurrent.TimeUnit;
+
+/**
+ * Represents configuration file parser.
+ */
+public enum ConfigurationFileFormat{
+
+    /**
+	 * Формат файла YAML
+	 */
+	YAML("yaml");
+
+	private final String _formatName;
+	
+	private ConfigurationFileFormat(String formatName) {
+		_formatName = formatName;
+	}
+	
+	/**
+	 * Returns a string representation of this file format.
+     * @return The name of the format.
+	 */
+	@Override
+	public final String toString() {
+		return _formatName;
+	}
+
+    /**
+     * Represents YAML-compliant configuration.
+     */
+    private static final class YamlAgentConfiguration extends HashMap<String, Object> implements AgentConfiguration{
+        private static final String managementTargetsKey = "managementTargets";
+        private final static String connectionStringtKey = "connectionString";
+        private final static String connectionTypetKey = "connectionType";
+        private final static String namespaceKey = "namespace";
+        private final static String defaultTimeoutKey = "defaultTimeout";
+        private final static String attributesKey = "attributes";
+        private static final String targetKey = "target";
+        private final static String idKey = "id";
+        private final static String readWriteTimeoutKey = "readWriteTimeout";
+        private final static String nameKey = "name";
+        /**
+         * Initializes a new empty configuration.
+         */
+        public YamlAgentConfiguration(){
+            super(10);
+        }
+
+        private final class YamlManagementTargetConfigurations implements Map<String, AgentConfiguration.ManagementTargetConfiguration>{
+            private final List<Object> targets;
+
+            public YamlManagementTargetConfigurations(final List<Object> targets){
+                this.targets = targets;
+            }
+
+            @Override
+            public int size() {
+                return targets.size();
+            }
+
+            @Override
+            public boolean isEmpty() {
+                return targets.isEmpty();
+            }
+
+            private boolean containsTarget(final Object targetName, Map<String, Object> targetConfig){
+                return Objects.equals(targetConfig.get(targetKey), targetName);
+            }
+
+            @Override
+            public boolean containsKey(final Object targetName) {
+                for(int i=0;i<targets.size();i++)
+                    if(containsTarget(targetName, (Map<String,Object>)targets.get(i))) return true;
+                return false;
+            }
+
+            @Override
+            public boolean containsValue(final Object value) {
+            /*for(final Map<String, Object> targetEntry: targets)
+                if(containsTarget(targetName, targetEntry)) return true;
+            return false;*/
+                return false;
+            }
+
+            private Map<String, Object> getValueByKey(final Object key){
+                for(int i = 0; i < targets.size();i++)
+                {
+                    if(((Map<String,Object>)targets.get(i)).get(targetKey).equals(Objects.toString(key)))
+                        return (Map<String, Object>)targets.get(i);
+                }
+                return null;
+            }
+
+            @Override
+            public AgentConfiguration.ManagementTargetConfiguration get(Object key) {
+                return new ManagementTargetConfigurationImpl(getValueByKey(key));
+            }
+
+            private Map<String,Object> convertAttributeToMap(final String key, final ManagementTargetConfiguration.AttributeConfiguration configuration)
+            {   final Map<String,Object> tmpMap = new HashMap<>();
+                //Convert ManagementTargetConfiguration to Map
+                tmpMap.put(idKey, key);
+                tmpMap.put(readWriteTimeoutKey, configuration.getReadWriteTimeout().duration);
+                tmpMap.put(nameKey, configuration.getAttributeName());
+                for(Map.Entry<String,String> entry:configuration.getAdditionalElements().entrySet())
+                    tmpMap.put(entry.getKey(), entry.getValue());
+                return tmpMap;
+            }
+
+            private Map<String,Object> convertConfigurationToMap(final String key, final AgentConfiguration.ManagementTargetConfiguration configuration)
+            {   final Map<String,Object> tmpMap = new HashMap<>();
+                //Convert ManagementTargetConfiguration to Map
+                tmpMap.put(targetKey, key);
+                tmpMap.put(connectionStringtKey, configuration.getConnectionString());
+                tmpMap.put(connectionTypetKey, configuration.getConnectionType());
+                tmpMap.put(namespaceKey, configuration.getNamespace());
+                //
+                List<Object> attributes = new ArrayList<>();
+                for(Map.Entry<String, ManagementTargetConfiguration.AttributeConfiguration> entry: configuration.getAttributes().entrySet())
+                {
+                    attributes.add(convertAttributeToMap(entry.getKey(), entry.getValue()));
+                }
+                tmpMap.put(attributesKey, attributes);
+
+                //
+                for(Map.Entry<String,String> entry:configuration.getAdditionalElements().entrySet())
+                    tmpMap.put(entry.getKey(), entry.getValue());
+                return tmpMap;
+            }
+            @Override
+            public AgentConfiguration.ManagementTargetConfiguration put(String key, AgentConfiguration.ManagementTargetConfiguration value) {
+                boolean found = false;
+                //If map is already has that key, we should change only value
+                for(int i=0;i<targets.size();i++)
+                {
+                    if(((Map<String,Object>)targets.get(i)).get(targetKey).equals(key))
+                    {
+                        targets.remove(i);
+                        targets.add(convertConfigurationToMap(key, value));
+                        found = true;
+                        break;
+                    }
+                }
+                if(!found)
+                    targets.add(convertConfigurationToMap(key, value));
+                return null;
+            }
+
+            @Override
+            public AgentConfiguration.ManagementTargetConfiguration remove(Object key) {
+                final AgentConfiguration.ManagementTargetConfiguration tmpConfig = get(key);
+                for(int i = 0; i < targets.size();i++)
+                {
+                    if(((Map<String,Object>)targets.get(i)).get(targetKey).equals(Objects.toString(key)))
+                    {
+                        targets.remove(i);
+                        break;
+                    }
+                }
+                return tmpConfig;
+            }
+
+            @Override
+            public void putAll(Map<? extends String, ? extends AgentConfiguration.ManagementTargetConfiguration> m) {
+                for(Map.Entry<? extends String, ? extends AgentConfiguration.ManagementTargetConfiguration> entry: m.entrySet())
+                {
+                    targets.add(convertConfigurationToMap(entry.getKey(), entry.getValue()));
+                }
+            }
+
+            @Override
+            public void clear() {
+                targets.clear();
+            }
+
+            @Override
+            public Set<String> keySet() {
+                Set<String> tmpSet = new HashSet<>();
+                for(int i=0;i<targets.size();i++)
+                {
+                    tmpSet.add(Objects.toString(((Map<String,Object>)targets).get(targetKey)));
+                }
+                return tmpSet;  //To change body of implemented methods use File | Settings | File Templates.
+            }
+
+            @Override
+            public Collection<AgentConfiguration.ManagementTargetConfiguration> values() {
+                Collection<AgentConfiguration.ManagementTargetConfiguration> tmpCollection = new ArrayList<>();
+                for(int i=0;i<targets.size();i++)
+                {
+                    tmpCollection.add(new ManagementTargetConfigurationImpl((Map<String,Object>)targets.get(i)));
+                }
+                return tmpCollection;
+            }
+
+            @Override
+            public Set<Entry<String, AgentConfiguration.ManagementTargetConfiguration>> entrySet() {
+                Set<Entry<String, AgentConfiguration.ManagementTargetConfiguration>> tmpSet = new HashSet<>();
+                for(int i=0;i<targets.size();i++)
+                {
+                    final int j = i;
+                    tmpSet.add(new Entry<String, AgentConfiguration.ManagementTargetConfiguration>() {
+                        @Override
+                        public String getKey() {
+                            return Objects.toString(((Map<String,Object>)targets.get(j)).get(targetKey));
+                        }
+
+                        @Override
+                        public AgentConfiguration.ManagementTargetConfiguration getValue() {
+                            return new ManagementTargetConfigurationImpl((Map<String,Object>)targets.get(j));
+                        }
+
+                        @Override
+                        public AgentConfiguration.ManagementTargetConfiguration setValue(AgentConfiguration.ManagementTargetConfiguration value) {
+                            return null;
+                        }
+                    });
+                }
+                return tmpSet;  //To change body of implemented methods use File | Settings | File Templates.
+            }
+
+        }
+
+        private class ManagementTargetConfigurationImpl implements AgentConfiguration.ManagementTargetConfiguration{
+
+            private Map<String, Object> configMap;
+
+            public ManagementTargetConfigurationImpl(Map<String, Object> configMap)
+            {
+                this.configMap = configMap;
+            }
+
+            @Override
+            public String getConnectionString() {
+                return Objects.toString(configMap.get(connectionStringtKey));
+            }
+
+            @Override
+            public void setConnectionString(String connectionString) {
+                configMap.put(connectionStringtKey, connectionString);
+            }
+
+            @Override
+            public String getConnectionType() {
+                return Objects.toString(configMap.get(connectionTypetKey));
+            }
+
+            @Override
+            public void setConnectionType(String connectorType) {
+                configMap.put(connectionTypetKey, connectorType);
+            }
+
+            @Override
+            public String getNamespace() {
+                return Objects.toString(configMap.get(namespaceKey));
+            }
+
+            @Override
+            public void setNamespace(String namespace) {
+                configMap.put(namespaceKey, namespace);
+            }
+
+            @Override
+            public Map<String, AttributeConfiguration> getAttributes() {
+                final List<Object> attributes = (List<Object>)configMap.get(attributesKey);
+                if(attributes == null) return null;
+
+                return new YamlAttributeConfiguration(attributes, Long.parseLong(Objects.toString(configMap.get(defaultTimeoutKey))));
+            }
+
+            @Override
+            public Map<String, String> getAdditionalElements() {
+                return new YamlAdditionalElementsMap(configMap, connectionStringtKey, connectionTypetKey, namespaceKey, defaultTimeoutKey);
+            }
+
+            @Override
+            public AttributeConfiguration newAttributeConfiguration() {
+                return new AttributeConfigurationEmptyImpl();
+            }
+
+            private final class AttributeConfigurationImpl implements AttributeConfiguration
+            {
+                private Map<String, Object> attrMap;
+                private Long defaultTimeOut;
+
+                public AttributeConfigurationImpl(final Map<String, Object> attrMap, final Long defaultTimeOut)
+                {
+                    this.attrMap = attrMap;
+                    this.defaultTimeOut = defaultTimeOut;
+                }
+
+                public AttributeConfigurationImpl(final Map<String, Object> attrMap)
+                {
+                    this(attrMap, 0L);
+                }
+
+                @Override
+                public TimeSpan getReadWriteTimeout() {
+                    //Check if readWriteTimeout set up
+                    Object tmpTimeout = attrMap.get(readWriteTimeoutKey);
+                    if(tmpTimeout == null)
+                    {
+                        attrMap.put(readWriteTimeoutKey, defaultTimeOut);
+                    }
+                    return new TimeSpan(Long.parseLong(Objects.toString(attrMap.get(readWriteTimeoutKey))), TimeUnit.MILLISECONDS);
+                }
+
+                @Override
+                public void setReadWriteTimeout(TimeSpan time) {
+                    attrMap.put(readWriteTimeoutKey, time.convert(TimeUnit.MILLISECONDS).duration);
+                }
+
+                @Override
+                public String getAttributeName() {
+                    return Objects.toString(attrMap.get(nameKey));
+                }
+
+                @Override
+                public void setAttributeName(String attributeName) {
+                    attrMap.put(nameKey, attributeName);
+                }
+
+                @Override
+                public Map<String, String> getAdditionalElements() {
+                    return new YamlAdditionalElementsMap(attrMap, readWriteTimeoutKey, nameKey, defaultTimeoutKey);
+                }
+            }
+
+            private final class YamlAttributeConfiguration implements Map<String, AttributeConfiguration>{
+                private final List<Object> targets;
+                private Long defaultTimeOut;
+
+                public YamlAttributeConfiguration(final List<Object> targets, final Long defaultTimeOut){
+                    this.targets = targets;
+                    this.defaultTimeOut = defaultTimeOut;
+                }
+
+                public YamlAttributeConfiguration(final List<Object> targets){
+                    this(targets, 0L);
+                }
+
+                @Override
+                public int size() {
+                    return targets.size();
+                }
+
+                @Override
+                public boolean isEmpty() {
+                    return targets.isEmpty();
+                }
+
+                private boolean containsTarget(final Object targetName, Map<String, Object> targetConfig){
+                    return Objects.equals(targetConfig.get(idKey), targetName);
+                }
+
+                @Override
+                public boolean containsKey(final Object targetName) {
+                    for(int i=0;i<targets.size();i++)
+                        if(containsTarget(targetName, (Map<String,Object>)targets.get(i))) return true;
+                    return false;
+                }
+
+                @Override
+                public boolean containsValue(final Object value) {
+            /*for(final Map<String, Object> targetEntry: targets)
+                if(containsTarget(targetName, targetEntry)) return true;
+            return false;*/
+                    return false;
+                }
+
+                private Map<String, Object> getValueByKey(final Object key){
+                    for(int i = 0; i < targets.size();i++)
+                    {
+                        if(((Map<String,Object>)targets.get(i)).get(idKey).equals(Objects.toString(key)))
+                            return (Map<String, Object>)targets.get(i);
+                    }
+                    return null;
+                }
+
+                @Override
+                public AttributeConfiguration get(Object key) {
+                    return new AttributeConfigurationImpl(getValueByKey(key), defaultTimeOut);
+                }
+
+                private Map<String,Object> convertConfigurationToMap(final String key, final AttributeConfiguration configuration)
+                {   final Map<String,Object> tmpMap = new HashMap<>();
+                    //Convert ManagementTargetConfiguration to Map
+                    tmpMap.put(idKey, key);
+                    tmpMap.put(readWriteTimeoutKey, configuration.getReadWriteTimeout().duration);
+                    tmpMap.put(nameKey, configuration.getAttributeName());
+                    for(Map.Entry<String,String> entry:configuration.getAdditionalElements().entrySet())
+                        tmpMap.put(entry.getKey(), entry.getValue());
+                    return tmpMap;
+                }
+
+                @Override
+                public AttributeConfiguration put(String key, AttributeConfiguration value) {
+                    boolean found = false;
+                    //If map is already has that key, we should change only value
+                    for(int i=0;i<targets.size();i++)
+                    {
+                        if(((Map<String,Object>)targets.get(i)).get(targetKey).equals(key))
+                        {
+                            targets.remove(i);
+                            targets.add(convertConfigurationToMap(key, value));
+                            found = true;
+                            break;
+                        }
+                    }
+                    if(!found)
+                        targets.add(convertConfigurationToMap(key, value));
+                    return null;
+                }
+
+                @Override
+                public AttributeConfiguration remove(Object key) {
+                    final AttributeConfiguration tmpConfig = get(key);
+                    for(int i = 0; i < targets.size();i++)
+                    {
+                        if(((Map<String,Object>)targets.get(i)).get(idKey).equals(Objects.toString(key)))
+                        {
+                            targets.remove(i);
+                            break;
+                        }
+                    }
+                    return tmpConfig;
+                }
+
+                @Override
+                public void putAll(Map<? extends String, ? extends AttributeConfiguration> m) {
+                    for(Map.Entry<? extends String, ? extends AttributeConfiguration> entry: m.entrySet())
+                    {
+                        targets.add(convertConfigurationToMap(entry.getKey(), entry.getValue()));
+                    }
+                }
+
+                @Override
+                public void clear() {
+                    targets.clear();
+                }
+
+                @Override
+                public Set<String> keySet() {
+                    Set<String> tmpSet = new HashSet<>();
+                    for(int i=0;i<targets.size();i++)
+                    {
+                        tmpSet.add(Objects.toString(((Map<String,Object>)targets).get(idKey)));
+                    }
+                    return tmpSet;  //To change body of implemented methods use File | Settings | File Templates.
+                }
+
+                @Override
+                public Collection<AttributeConfiguration> values() {
+                    Collection<AttributeConfiguration> tmpCollection = new ArrayList<>();
+                    for(int i=0;i<targets.size();i++)
+                    {
+                        tmpCollection.add(new AttributeConfigurationImpl((Map<String,Object>)targets.get(i), defaultTimeOut));
+                    }
+                    return tmpCollection;
+                }
+
+                @Override
+                public Set<Entry<String, AttributeConfiguration>> entrySet() {
+                    Set<Entry<String, AttributeConfiguration>> tmpSet = new HashSet<>();
+                    for(int i=0;i<targets.size();i++)
+                    {
+                        final int j = i;
+                        tmpSet.add(new Entry<String, AttributeConfiguration>() {
+                            @Override
+                            public String getKey() {
+                                return Objects.toString(((Map<String,Object>)targets.get(j)).get(idKey));
+                            }
+
+                            @Override
+                            public AttributeConfiguration getValue() {
+                                return new AttributeConfigurationImpl((Map<String,Object>)targets.get(j), defaultTimeOut);
+                            }
+
+                            @Override
+                            public AttributeConfiguration setValue(AttributeConfiguration value) {
+                                return null;
+                            }
+                        });
+                    }
+                    return tmpSet;
+                }
+
+            }
+        }
+
+        private final class YamlAdditionalElementsMap implements Map<String, String> {
+            private Map<String,Object> internalMap;
+            private String[] internalLegalKeys = new String[0];
+
+            public YamlAdditionalElementsMap(final Map<String,Object> map, String ... legalKeys)
+            {
+                internalMap = map;
+                if(legalKeys != null)
+                    internalLegalKeys = legalKeys.clone();
+            }
+            private boolean isKeyLegal(final String key)
+            {
+                for(String legalKey: internalLegalKeys)
+                    if(legalKey.equals(key))
+                        return false;
+                return true;
+            }
+
+            @Override
+            public int size() {
+                return internalMap.size()-internalLegalKeys.length;
+            }
+
+            @Override
+            public boolean isEmpty() {
+                return size() == 0? true: false;
+            }
+
+            @Override
+            public boolean containsKey(Object key) {
+                if(isKeyLegal(Objects.toString(key)))
+                    return internalMap.containsKey(key);
+                return false;
+            }
+
+            @Override
+            public boolean containsValue(Object value) {
+                for(Map.Entry<String, Object> entry : internalMap.entrySet())
+                {
+                    if(isKeyLegal(entry.getKey()))
+                    {
+                        if(entry.getValue().equals(value))
+                            return true;
+                    }
+                }
+                return false;
+            }
+
+            @Override
+            public String get(Object key) {
+                if(isKeyLegal(Objects.toString(key)))
+                    return Objects.toString(internalMap.get(key));
+                else
+                    return null;
+            }
+
+            @Override
+            public String put(String key, String value) {
+                if(isKeyLegal(key))
+                    return Objects.toString(internalMap.put(key, Objects.toString(value)), null);
+                else
+                    return null;
+            }
+
+            @Override
+            public String remove(Object key) {
+                if(isKeyLegal(Objects.toString(key)))
+                    return Objects.toString(internalMap.remove(key), null);
+                else
+                    return null;
+            }
+
+            @Override
+            public void putAll(Map<? extends String, ? extends String> m) {
+                for(final String key: m.keySet())
+                {
+                    if(isKeyLegal(Objects.toString(key)))
+                        internalMap.put(key, m.get(key));
+                }
+            }
+
+            @Override
+            public void clear() {
+                for(Map.Entry<String, Object> entry : internalMap.entrySet())
+                {
+                    if(isKeyLegal(entry.getKey()))
+                    {
+                        internalMap.remove(entry.getKey());
+                    }
+                }
+            }
+
+            @Override
+            public Set<String> keySet() {
+                final Set<String> internalSet = new HashSet<String>();
+                for(Map.Entry<String, Object> entry : internalMap.entrySet())
+                {
+                    if(isKeyLegal(entry.getKey()))
+                    {
+                        internalSet.add(entry.getKey());
+                    }
+                }
+                return internalSet;  //To change body of implemented methods use File | Settings | File Templates.
+            }
+
+            @Override
+            public Collection<String> values() {
+                final Collection<String> internalList = new ArrayList<String>();
+                for(Map.Entry<String, Object> entry : internalMap.entrySet())
+                {
+                    if(isKeyLegal(entry.getKey()))
+                    {
+                        internalList.add(Objects.toString(entry.getValue(), ""));
+                    }
+                }
+                return internalList;
+            }
+
+            @Override
+            public Set<Entry<String, String>> entrySet() {
+                final Set<Map.Entry<String, String>> internalSet = new HashSet<Map.Entry<String, String>>();
+                for(final Map.Entry<String, Object> entry : internalMap.entrySet())
+                {
+                    if(isKeyLegal(entry.getKey()))
+                    {
+                        internalSet.add(new Entry<String, String>(){
+
+                            @Override
+                            public String getKey() {
+                                return entry.getKey();
+                            }
+
+                            @Override
+                            public String getValue() {
+                                return Objects.toString(entry.getValue());
+                            }
+
+                            @Override
+                            public String setValue(String value) {
+                                return null;
+                            }
+                        });
+                    }
+                }
+                return internalSet;
+            }
+        }
+
+        /**
+         * Returns the agent hosting configuration.
+         *
+         * @return The agent hosting configuration.
+         */
+        @Override
+        public HostingConfiguration getAgentHostingConfig() {
+            /*final WeakReference<Map<String, Object>> conn = new WeakReference(this);
+            return new AgentConfiguration.HostingConfiguration(){
+
+                private final static String hostingPortKey = "port";
+                private final static String hostingAddressKey = "address";
+
+                @Override
+                public int getPort() {
+                    return Integer.parseInt(Objects.toString(conn.get().get(hostingPortKey), "-1"));
+                }
+
+                @Override
+                public void setPort(int port) {
+                    conn.get().put(hostingPortKey, port);
+                }
+
+                @Override
+                public String getAddress() {
+                    return Objects.toString(conn.get().get(hostingAddressKey));
+                }
+
+                @Override
+                public void setAddress(String address) {
+                    conn.get().put(hostingAddressKey, address);
+                }
+            }; */
+            return null;
+        }
+
+        /**
+         * Represents management targets.
+         *
+         * @return The dictionary of management targets (management back-ends).
+         */
+        @Override
+        public Map<String, ManagementTargetConfiguration> getTargets() {
+            final WeakReference<List<Object>> weakRefList = new WeakReference((List<Object>)this.get(managementTargetsKey));
+
+            return new YamlManagementTargetConfigurations(weakRefList.get());
+        }
+
+        private class AttributeConfigurationEmptyImpl implements ManagementTargetConfiguration.AttributeConfiguration
+        {
+            private Long readWriteTimeout;
+            private String attributeName;
+            private Map<String, String> addirionalElements;
+
+            public AttributeConfigurationEmptyImpl()
+            {
+               this.readWriteTimeout = 0L;
+               this.attributeName = "";
+               this.addirionalElements = new HashMap<>();
+            }
+
+            @Override
+            public TimeSpan getReadWriteTimeout() {
+                return new TimeSpan(this.readWriteTimeout);
+            }
+
+            @Override
+            public void setReadWriteTimeout(TimeSpan time) {
+                this.readWriteTimeout = time.convert(TimeUnit.MILLISECONDS).duration;
+            }
+
+            @Override
+            public String getAttributeName() {
+                return this.attributeName;
+            }
+
+            @Override
+            public void setAttributeName(String attributeName) {
+                this.attributeName = attributeName;
+            }
+
+            @Override
+            public Map<String, String> getAdditionalElements() {
+                return this.addirionalElements;
+            }
+        }
+
+        private class ManagementTargetConfigurationEmptyImpl implements ManagementTargetConfiguration
+        {
+            private String connectionString;
+            private String connectorType;
+            private String namespace;
+            private Map<String, AttributeConfiguration> attributes;
+            private Map<String, String> additionalElements;
+
+            public ManagementTargetConfigurationEmptyImpl()
+            {
+                this.connectionString = "";
+                this.connectorType = "";
+                this.namespace = "";
+                this.attributes = new HashMap<>();
+                this.additionalElements = new HashMap<>();
+            }
+
+            @Override
+            public String getConnectionString() {
+                return this.connectionString;
+            }
+
+            @Override
+            public void setConnectionString(String connectionString) {
+                this.connectionString = connectionString;
+            }
+
+            @Override
+            public String getConnectionType() {
+                return this.connectorType;
+            }
+
+            @Override
+            public void setConnectionType(String connectorType) {
+                this.connectorType = connectorType;
+            }
+
+            @Override
+            public String getNamespace() {
+                return this.namespace;
+            }
+
+            @Override
+            public void setNamespace(String namespace) {
+                this.namespace = namespace;
+            }
+
+            @Override
+            public Map<String, AttributeConfiguration> getAttributes() {
+                return this.attributes;
+            }
+
+            @Override
+            public Map<String, String> getAdditionalElements() {
+                return this.additionalElements;
+            }
+
+            @Override
+            public AttributeConfiguration newAttributeConfiguration() {
+                return new AttributeConfigurationEmptyImpl();
+            }
+        }
+        @Override
+        public ManagementTargetConfiguration newManagementTargetConfiguration() {
+            return new ManagementTargetConfigurationEmptyImpl();
+        }
+
+        /**
+         * Saves the current configuration into the specified stream.
+         *
+         * @param output
+         * @throws UnsupportedOperationException Serialization is not supported.
+         */
+        @Override
+        public void save(final OutputStream output) throws IOException {
+            final Yaml yaml = new Yaml();
+            final String result = yaml.dumpAsMap(this);
+            output.write(result.getBytes(Charset.forName("UTF-8")));
+        }
+
+        /**
+         * Reads the file and fills the current instance.
+         *
+         * @param input
+         */
+        @Override
+        public void load(final InputStream input) {
+            final Yaml yaml = new Yaml();
+            final Map<String, Object> dom = (Map<String, Object>)yaml.load(input);
+            clear();
+            putAll(dom);
+        }
+    }
+
+    /**
+     * Returns the configuration file format parser from the format name.
+     * @param format The configuration file format name.
+     * @return An instance of the configuration file.
+     */
+	public static ConfigurationFileFormat parse(final String format) {
+		switch (format){
+            default:
+            case "yaml": return YAML;
+        }
+	}
+
+    /**
+     * Creates a new empty configuration of the specified format.
+     * @param format
+     * @return
+     */
+    public static AgentConfiguration newAgentConfiguration(final String format){
+        return parse(format).newAgentConfiguration();
+    }
+
+    /**
+     * Creates a new empty configuration of this format.
+     * @return
+     */
+    public final AgentConfiguration newAgentConfiguration(){
+        switch (_formatName){
+            case "yaml": return new YamlAgentConfiguration();
+            default: return null;
+        }
+    }
+
+    /**
+     * Loads the configuration from the specified file.
+     * @param format The configuration file format name.
+     * @param fileName The path to the configuration file.
+     * @return The parsed configuration.
+     */
+    public static AgentConfiguration load(final String format, final String fileName) throws IOException {
+        final AgentConfiguration config = newAgentConfiguration(format);
+        try(final InputStream stream = new FileInputStream(fileName)){
+            config.load(stream);
+        }
+        return config;
+    }
+}