package com.snamp.hosting;

import com.snamp.*;

import java.io.*;
import java.util.Map;

/**
 * Represents agent configuration.
 * @author roman
 */
public interface AgentConfiguration extends BinarySerializable {
    /**
     * Represents hosting configuration (front-end configuration).
     */
    public static interface HostingConfiguration {
        /**
         * Gets the hosting adapter name.
         * @return
         */
        public String getAdapterName();

        /**
         * Sets the hosting adapter name.
         * @param adapterName The adapter name.
         */
        public void setAdapterName(final String adapterName);

        /**
         * Returns a dictionary of hosting parameters, such as port and hosting address.
         * @return
         */
        public Map<String, String> getHostingParams();
    }

    /**
     * Creates a new default configuration of the management target.
     * @return A new default configuration of the management target.
     */
    public ManagementTargetConfiguration newManagementTargetConfiguration();

    /**
     * Represents management target configuration (back-end management information providers).
     */
    public static interface ManagementTargetConfiguration {

        /**
         * Creates a new default attribute configuration.
         * @return A new default attribute configuration.
         */
        public AttributeConfiguration newAttributeConfiguration();

        /**
         * Represents attribute configuration.
         */
        public static interface AttributeConfiguration {
            /**
             * Gets attribute value read/write operation timeout.
             * @return
             */
            public TimeSpan getReadWriteTimeout();

            /**
             * Sets attribute value read/write operation timeout.
             */
            public void setReadWriteTimeout(TimeSpan time);

            /**
             * Returns the attribute name.
             * @return The attribute name,
             */
            public String getAttributeName();

            /**
             * Sets the attribute name.
             * @param attributeName The attribute name.
             */
            public void setAttributeName(final String attributeName);

            /**
             * Returns the additional configuration elements.
             * @return
             */
            public Map<String, String> getAdditionalElements();
        }

        /**
         * Gets the management target connection string.
         * @return The connection string that is used to connect to the management server.
         */
        public String getConnectionString();

        /**
         * Sets the management target connection string.
         * @param connectionString The connection string that is used to connect to the management server.
         */
        public void setConnectionString(final String connectionString);

        /**
         * Gets the type of the management connector that is used to organize monitoring data exchange between
         * agent and the management provider.
         * @return The management connector type.
         */
        public String getConnectionType();

        /**
         * Sets the management connector that is used to organize monitoring data exchange between
         * agent and the management provider.
         * @param connectorType The management connector type.
         */
        public void setConnectionType(final String connectorType);

        /**
         * Returns the monitoring namespace that is visible outside from the agent and the front-end.
         * @return The namespace of the management target (such as SNMP OID prefix).
         */
        public String getNamespace();

        /**
         * Sets the monitoring namespace.
         * @param namespace The namespace of the management target (such as SNMP OID prefix).
         */
        public void setNamespace(final String namespace);

        /**
         * Returns the management attributes (key is a attribute identifier).
         * @return The dictionary of management attributes.
         */
        public Map<String, AttributeConfiguration> getAttributes();

<<<<<<< HEAD
=======

>>>>>>> 0288e02d
        /**
         * Returns the dictionary of additional configuration elements.
         * @return The dictionary of additional configuration elements.
         */
        public Map<String, String> getAdditionalElements();
<<<<<<< HEAD
=======

        /**
         * Empty implementation of AttributeConfiguration interface
         * @return implementation of AttributeConfiguration interface
         */
        public AttributeConfiguration newAttributeConfiguration();
>>>>>>> 0288e02d
    }

    /**
     * Returns the agent hosting configuration.
     * @return The agent hosting configuration.
     */
    public HostingConfiguration getAgentHostingConfig();

    /**
     * Represents management targets.
     * @return The dictionary of management targets (management back-ends).
     */
    public Map<String, ManagementTargetConfiguration> getTargets();

    /**
<<<<<<< HEAD
     * Saves the current configuration into the specified stream.
     * @param output
     * @throws UnsupportedOperationException Serialization is not supported.
     * @throws IOException Cannot write to the specified stream.
     */
    @Override
    public void save(final OutputStream output) throws UnsupportedOperationException, IOException;

    /**
     * Reads the file and fills the current instance.
     * @param input
     * @throws UnsupportedOperationException Deserialization is not supported.
     * @throws IOException Cannot read from the specified stream.
     */
    @Override
    public void load(final InputStream input) throws UnsupportedOperationException, IOException;
=======
     * Empty implementation of ManagementTargetConfiguration interface
     * @return implementation of ManagementTargetConfiguration interface
     */
    public ManagementTargetConfiguration newManagementTargetConfiguration();
>>>>>>> 0288e02d
}<|MERGE_RESOLUTION|>--- conflicted
+++ resolved
@@ -34,21 +34,9 @@
     }
 
     /**
-     * Creates a new default configuration of the management target.
-     * @return A new default configuration of the management target.
-     */
-    public ManagementTargetConfiguration newManagementTargetConfiguration();
-
-    /**
      * Represents management target configuration (back-end management information providers).
      */
     public static interface ManagementTargetConfiguration {
-
-        /**
-         * Creates a new default attribute configuration.
-         * @return A new default attribute configuration.
-         */
-        public AttributeConfiguration newAttributeConfiguration();
 
         /**
          * Represents attribute configuration.
@@ -128,24 +116,18 @@
          */
         public Map<String, AttributeConfiguration> getAttributes();
 
-<<<<<<< HEAD
-=======
 
->>>>>>> 0288e02d
         /**
          * Returns the dictionary of additional configuration elements.
          * @return The dictionary of additional configuration elements.
          */
         public Map<String, String> getAdditionalElements();
-<<<<<<< HEAD
-=======
 
         /**
          * Empty implementation of AttributeConfiguration interface
          * @return implementation of AttributeConfiguration interface
          */
         public AttributeConfiguration newAttributeConfiguration();
->>>>>>> 0288e02d
     }
 
     /**
@@ -161,12 +143,11 @@
     public Map<String, ManagementTargetConfiguration> getTargets();
 
     /**
-<<<<<<< HEAD
-     * Saves the current configuration into the specified stream.
-     * @param output
-     * @throws UnsupportedOperationException Serialization is not supported.
-     * @throws IOException Cannot write to the specified stream.
+     * Empty implementation of ManagementTargetConfiguration interface
+     * @return implementation of ManagementTargetConfiguration interface
      */
+    public ManagementTargetConfiguration newManagementTargetConfiguration();
+
     @Override
     public void save(final OutputStream output) throws UnsupportedOperationException, IOException;
 
@@ -178,10 +159,4 @@
      */
     @Override
     public void load(final InputStream input) throws UnsupportedOperationException, IOException;
-=======
-     * Empty implementation of ManagementTargetConfiguration interface
-     * @return implementation of ManagementTargetConfiguration interface
-     */
-    public ManagementTargetConfiguration newManagementTargetConfiguration();
->>>>>>> 0288e02d
 }