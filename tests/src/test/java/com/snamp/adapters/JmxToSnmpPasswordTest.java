--- conflicted
+++ resolved
@@ -27,33 +27,24 @@
 import org.junit.Test;
 import org.snmp4j.security.SecurityLevel;
 import org.snmp4j.smi.*;
-<<<<<<< HEAD
-import static com.snamp.adapters.TestManagementBean.BEAN_NAME;
 import javax.management.AttributeChangeNotification;
 import javax.management.MalformedObjectNameException;
 import javax.management.ObjectName;
 import java.io.File;
-=======
-
-import javax.management.*;
->>>>>>> 3e34afed
+
+
 import java.io.IOException;
 import java.lang.reflect.InvocationTargetException;
 import java.math.*;
 import java.text.SimpleDateFormat;
-<<<<<<< HEAD
+
 import java.util.Calendar;
 import java.util.HashMap;
 import java.util.List;
 import java.util.Map;
 import java.util.concurrent.TimeUnit;
 import java.util.concurrent.TimeoutException;
-=======
-import java.util.*;
-import java.util.concurrent.*;
-
-import static com.snamp.adapters.TestManagementBean.BEAN_NAME;
->>>>>>> 3e34afed
+
 
 public class JmxToSnmpPasswordTest extends JmxConnectorTest<TestManagementBean> {
     private static final String portForSNMP = "3222";
@@ -97,7 +88,130 @@
         return prefix;
     }
 
-<<<<<<< HEAD
+
+    @Override
+    protected void afterAgentStart(final Agent agent) throws Exception{
+
+        String buildDirectory = System.getProperty("buildDirectory");
+        File workingDirectory = new File(buildDirectory, "apacheds-work");
+        workingDirectory.mkdir();
+
+        directoryService = new DefaultDirectoryService();
+        directoryService.setWorkingDirectory(workingDirectory);
+
+        SchemaPartition schemaPartition = directoryService.getSchemaService()
+                .getSchemaPartition();
+
+        LdifPartition ldifPartition = new LdifPartition();
+        String workingDirectoryPath = directoryService.getWorkingDirectory()
+                .getPath();
+        ldifPartition.setWorkingDirectory(workingDirectoryPath + "/schema");
+
+        File schemaRepository = new File(workingDirectory, "schema");
+        SchemaLdifExtractor extractor = new DefaultSchemaLdifExtractor(
+                workingDirectory);
+        extractor.extractOrCopy(true);
+
+        schemaPartition.setWrappedPartition(ldifPartition);
+
+        SchemaLoader loader = new LdifSchemaLoader(schemaRepository);
+        SchemaManager schemaManager = new DefaultSchemaManager(loader);
+        directoryService.setSchemaManager(schemaManager);
+
+        schemaManager.loadAllEnabled();
+
+        schemaPartition.setSchemaManager(schemaManager);
+
+        List<Throwable> errors = schemaManager.getErrors();
+
+        if (!errors.isEmpty())
+            throw new Exception("Schema load failed : " + errors);
+
+        JdbmPartition systemPartition = new JdbmPartition();
+        systemPartition.setId("system");
+        systemPartition.setPartitionDir(new File(directoryService
+                .getWorkingDirectory(), "system"));
+        systemPartition.setSuffix(ServerDNConstants.SYSTEM_DN);
+        systemPartition.setSchemaManager(schemaManager);
+        directoryService.setSystemPartition(systemPartition);
+
+        directoryService.setShutdownHookEnabled(false);
+        directoryService.getChangeLog().setEnabled(false);
+
+        ldapServer = new LdapServer();
+        ldapServer.setTransports(new TcpTransport(11389));
+        ldapServer.setDirectoryService(directoryService);
+
+        directoryService.startup();
+        ldapServer.start();
+    }
+
+    @Override
+    protected void beforeAgentStop(final Agent agent) throws Exception{
+        ldapServer.stop();
+        directoryService.shutdown();
+        directoryService.getWorkingDirectory().delete();
+    }
+
+
+    @Test
+    public final void testForStringProperty() throws IOException, InterruptedException {
+        final String valueToCheck = "SETTED VALUE";
+        final OID oid = new OID(prefix + "." + "1.0");
+        client.writeAttribute(oid, valueToCheck, String.class);
+        assertEquals(valueToCheck, client.readAttribute(ReadMethod.GET, oid, String.class));
+        assertEquals(valueToCheck, client.readAttribute(ReadMethod.GETBULK, oid, String.class));
+    }
+
+
+    @Test
+    public final void testForArrayProperty() throws Exception{
+        final String POSTFIX = "5.1";
+        Table<Integer> array = new SimpleTable<>(new HashMap<Integer, Class<?>>(1){{
+            put(2, Variable.class);
+        }});
+        array.addRow(new HashMap<Integer, Object>(2){{
+            put(2, new Integer32(20));
+        }});
+        array.addRow(new HashMap<Integer, Object>(2){{
+            put(2, new Integer32(30));
+        }});
+        client.writeTable(prefix + "." + POSTFIX, array);
+        array = client.readTable(ReadMethod.GETBULK, new OID(prefix + "." + POSTFIX), new HashMap<Integer, Class<?>>(){{
+            put(2, Integer.class);
+        }});
+        assertEquals(2, array.getRowCount());
+        assertEquals(1, array.getColumns().size());
+        assertEquals(20, array.getCell(2, 0));
+        assertEquals(30, array.getCell(2, 1));
+    }
+
+    @Test
+    public final void testForDictionaryProperty() throws Exception{
+        final String POSTFIX = "6.1";
+        Table<Integer> dict = new SimpleTable<>(new HashMap<Integer, Class<?>>(){{
+            put(2, Variable.class);
+            put(3, Variable.class);
+            put(4, Variable.class);
+        }});
+        dict.addRow(new HashMap<Integer, Object>(){{
+            put(2, new Integer32(0));//false
+            put(3, new Integer32(4230));
+            put(4, new OctetString("Test for dictionary property"));
+        }});
+        client.writeTable(prefix + "." + POSTFIX, dict);
+        dict = client.readTable(ReadMethod.GETBULK, new OID(prefix + "." +POSTFIX), new HashMap<Integer, Class<?>>(){{
+            put(2, Boolean.class);
+            put(3, Integer.class);
+            put(4, String.class);
+        }});
+        assertEquals(3, dict.getColumns().size());
+        assertEquals(1, dict.getRowCount());
+        assertEquals(false, dict.getCell(2, 0));
+        assertEquals(4230, dict.getCell(3, 0));
+        assertEquals("Test for dictionary property", dict.getCell(4, 0));
+    }
+
     @Test
     public final void notificationTest() throws IOException, TimeoutException, InterruptedException {
         final SynchronizationEvent.Awaitor<SnmpWrappedNotification> awaitor1 = client.addNotificationListener(new OID(prefix + ".19.1"));
@@ -114,147 +228,6 @@
         assertEquals("Property changed", p2.getMessage());
     }
 
-    @Override
-    protected void afterAgentStart(final Agent agent) throws Exception{
-
-        String buildDirectory = System.getProperty("buildDirectory");
-        File workingDirectory = new File(buildDirectory, "apacheds-work");
-        workingDirectory.mkdir();
-
-        directoryService = new DefaultDirectoryService();
-        directoryService.setWorkingDirectory(workingDirectory);
-
-        SchemaPartition schemaPartition = directoryService.getSchemaService()
-                .getSchemaPartition();
-
-        LdifPartition ldifPartition = new LdifPartition();
-        String workingDirectoryPath = directoryService.getWorkingDirectory()
-                .getPath();
-        ldifPartition.setWorkingDirectory(workingDirectoryPath + "/schema");
-
-        File schemaRepository = new File(workingDirectory, "schema");
-        SchemaLdifExtractor extractor = new DefaultSchemaLdifExtractor(
-                workingDirectory);
-        extractor.extractOrCopy(true);
-
-        schemaPartition.setWrappedPartition(ldifPartition);
-
-        SchemaLoader loader = new LdifSchemaLoader(schemaRepository);
-        SchemaManager schemaManager = new DefaultSchemaManager(loader);
-        directoryService.setSchemaManager(schemaManager);
-
-        schemaManager.loadAllEnabled();
-
-        schemaPartition.setSchemaManager(schemaManager);
-
-        List<Throwable> errors = schemaManager.getErrors();
-
-        if (!errors.isEmpty())
-            throw new Exception("Schema load failed : " + errors);
-
-        JdbmPartition systemPartition = new JdbmPartition();
-        systemPartition.setId("system");
-        systemPartition.setPartitionDir(new File(directoryService
-                .getWorkingDirectory(), "system"));
-        systemPartition.setSuffix(ServerDNConstants.SYSTEM_DN);
-        systemPartition.setSchemaManager(schemaManager);
-        directoryService.setSystemPartition(systemPartition);
-
-        directoryService.setShutdownHookEnabled(false);
-        directoryService.getChangeLog().setEnabled(false);
-
-        ldapServer = new LdapServer();
-        ldapServer.setTransports(new TcpTransport(11389));
-        ldapServer.setDirectoryService(directoryService);
-
-        directoryService.startup();
-        ldapServer.start();
-    }
-
-    @Override
-    protected void beforeAgentStop(final Agent agent) throws Exception{
-        ldapServer.stop();
-        directoryService.shutdown();
-        directoryService.getWorkingDirectory().delete();
-    }
-
-=======
->>>>>>> 3e34afed
-
-    @Test
-    public final void testForStringProperty() throws IOException, InterruptedException {
-        final String valueToCheck = "SETTED VALUE";
-        final OID oid = new OID(prefix + "." + "1.0");
-        client.writeAttribute(oid, valueToCheck, String.class);
-        assertEquals(valueToCheck, client.readAttribute(ReadMethod.GET, oid, String.class));
-        assertEquals(valueToCheck, client.readAttribute(ReadMethod.GETBULK, oid, String.class));
-    }
-
-
-    @Test
-    public final void testForArrayProperty() throws Exception{
-        final String POSTFIX = "5.1";
-        Table<Integer> array = new SimpleTable<>(new HashMap<Integer, Class<?>>(1){{
-            put(2, Variable.class);
-        }});
-        array.addRow(new HashMap<Integer, Object>(2){{
-            put(2, new Integer32(20));
-        }});
-        array.addRow(new HashMap<Integer, Object>(2){{
-            put(2, new Integer32(30));
-        }});
-        client.writeTable(prefix + "." + POSTFIX, array);
-        array = client.readTable(ReadMethod.GETBULK, new OID(prefix + "." + POSTFIX), new HashMap<Integer, Class<?>>(){{
-            put(2, Integer.class);
-        }});
-        assertEquals(2, array.getRowCount());
-        assertEquals(1, array.getColumns().size());
-        assertEquals(20, array.getCell(2, 0));
-        assertEquals(30, array.getCell(2, 1));
-    }
-
-    @Test
-    public final void testForDictionaryProperty() throws Exception{
-        final String POSTFIX = "6.1";
-        Table<Integer> dict = new SimpleTable<>(new HashMap<Integer, Class<?>>(){{
-            put(2, Variable.class);
-            put(3, Variable.class);
-            put(4, Variable.class);
-        }});
-        dict.addRow(new HashMap<Integer, Object>(){{
-            put(2, new Integer32(0));//false
-            put(3, new Integer32(4230));
-            put(4, new OctetString("Test for dictionary property"));
-        }});
-        client.writeTable(prefix + "." + POSTFIX, dict);
-        dict = client.readTable(ReadMethod.GETBULK, new OID(prefix + "." +POSTFIX), new HashMap<Integer, Class<?>>(){{
-            put(2, Boolean.class);
-            put(3, Integer.class);
-            put(4, String.class);
-        }});
-        assertEquals(3, dict.getColumns().size());
-        assertEquals(1, dict.getRowCount());
-        assertEquals(false, dict.getCell(2, 0));
-        assertEquals(4230, dict.getCell(3, 0));
-        assertEquals("Test for dictionary property", dict.getCell(4, 0));
-    }
-
-    @Test
-    public final void notificationTest() throws IOException, TimeoutException, InterruptedException {
-        final SynchronizationEvent.Awaitor<SnmpWrappedNotification> awaitor1 = client.addNotificationListener(new OID(prefix + ".19.1"));
-        final SynchronizationEvent.Awaitor<SnmpWrappedNotification> awaitor2 = client.addNotificationListener(new OID(prefix + ".20.1"));
-        client.writeAttribute(new OID(prefix + "." + "1.0"), "NOTIFICATION TEST", String.class);
-        final SnmpWrappedNotification p1 = awaitor1.await(new TimeSpan(4, TimeUnit.MINUTES));
-        final SnmpWrappedNotification p2 = awaitor2.await(new TimeSpan(4, TimeUnit.MINUTES));
-        assertNotNull(p1);
-        assertNotNull(p2);
-        assertEquals(NotificationSupport.Notification.Severity.NOTICE, p1.getSeverity());
-        assertEquals(NotificationSupport.Notification.Severity.PANIC, p2.getSeverity());
-        assertEquals(0L, p1.getSequenceNumber());
-        assertEquals("Property string is changed", p1.getMessage());
-        assertEquals("Property changed", p2.getMessage());
-    }
-
     @Test
     public final void testForTableProperty() throws Exception{
         final String POSTFIX = "7.1";
