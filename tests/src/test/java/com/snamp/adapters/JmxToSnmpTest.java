package com.snamp.adapters;

/**
 * @author Evgeniy Kirichenko
 */

import com.snamp.connectors.JmxConnectorTest;
import com.snamp.hosting.EmbeddedAgentConfiguration;
import org.junit.Test;
import org.snmp4j.PDU;
import org.snmp4j.Snmp;
import org.snmp4j.event.ResponseEvent;
import org.snmp4j.event.ResponseListener;
import org.snmp4j.smi.*;

import javax.management.MalformedObjectNameException;
import javax.management.ObjectName;
import java.io.IOException;
import java.lang.reflect.InvocationTargetException;
import java.lang.reflect.Method;
import java.math.BigInteger;
import java.text.SimpleDateFormat;
import java.util.Calendar;
import java.util.HashMap;
import java.util.List;
import java.util.Map;

public class JmxToSnmpTest extends JmxConnectorTest<TestManagementBean> {
    private static final String portForSNMP = "3222";
    private static final String addressForSNMP = "127.0.0.1";
    private static final String prefix = "1.1";
    private static final SNMPManager client = new SNMPManager("udp:"+addressForSNMP+"/"+portForSNMP);

    private static final Map<String, String> snmpAdapterSettings = new HashMap<String, String>(2){{
        put(Adapter.PORT_PARAM_NAME, portForSNMP);
        put(Adapter.ADDRESS_PARAM_NAME, addressForSNMP);
    }};
    private static final String BEAN_NAME = "com.snampy.jmx:type=com.snamp.adapters.TestManagementBean";

    public JmxToSnmpTest() throws MalformedObjectNameException {
        super("snmp", snmpAdapterSettings, new TestManagementBean(), new ObjectName(BEAN_NAME));
    }

    @Override
    protected String getAttributesNamespace() {
        return prefix;
    }

    private <T>T readAttribute(final String postfix, Class<T> className) throws IOException {
        final ResponseEvent value = client.get(new OID[]{new OID(prefix + "." + postfix)});

        assertNotNull(value);

        final Variable var = value.getResponse().getVariable(new OID(prefix + "." + postfix));
        final Object result;

        if (var instanceof UnsignedInteger32 || var instanceof Integer32)
            result = (className == Boolean.class)?(var.toInt() == 1):var.toInt();
        else if (var instanceof OctetString)
        {
           if (className == BigInteger.class)
               result = new BigInteger(var.toString());
           else if (className == Float.class)
               result = Float.valueOf(var.toString());
           else if (className == byte[].class)
               result = ((OctetString) var).toByteArray();
           else
               result = var.toString();
        }
        else if (var instanceof IpAddress)
            result = var.toString();
        else if (var instanceof Counter64)
            result = var.toLong();
        else result = null;

        assertNotNull(result);
        assertTrue(className.isInstance(result));
        return className.cast(result);

    }

    private <T>void writeAttribute(final String postfix, final T value, final Class<T> valueType) throws IOException{
        final PDU pdu = new PDU();
        // Setting the Oid and Value for sysContact variable
        final OID oid = new OID(prefix + "." +postfix);
        final Variable var;

        if (valueType == int.class || valueType == Integer.class || valueType == short.class)
        {
             var = new Integer32(Integer.class.cast(value));
        }
        else if (valueType == long.class || valueType == Long.class)
        {
             var = new Counter64(Long.class.cast(value));
        }
        else if (valueType == Boolean.class || valueType == boolean.class)
        {
            var = new Integer32((Boolean.class.cast(value) == Boolean.TRUE)?1:0);
        }
        else if (valueType == byte[].class)
        {
            var = new OctetString((byte[])value);
        }
        else
        {
            var = new OctetString(value.toString());
        }

        final VariableBinding varBind = new VariableBinding(oid,var);

        pdu.add(varBind);
        pdu.setType(PDU.SET);

        final ResponseListener listener = new ResponseListener() {
            public void onResponse(ResponseEvent event) {
                final PDU strResponse;
                final String result;
                ((Snmp)event.getSource()).cancel(event.getRequest(), this);
                strResponse = event.getResponse();
                if (strResponse!= null) {
                    result = strResponse.getErrorStatusText();
                    System.out.println("Set Status is: "+result);
                }
                assertNotNull(strResponse);
            }};

        client.set(pdu, listener);

    }


    /**
     * To check the attribute you need use following commands:
     *
     * snmpset -c public -v 2c 127.0.0.1:3222 iso.1.1.0 s ddd
     * snmpwalk -Os -c public -v 2c 127.0.0.1:3222 1
     *
     *
     * To check it via JMX Bean you can use jConsole:
     *
     * service:jmx:rmi:///jndi/rmi://localhost:3334/jmxrmi

     * @throws IOException
     */
    @Test
    public final void testForArrayProperty() throws Exception{
<<<<<<< HEAD
        for(int i = 0; i < 100; i++){
            List<Variable[]> table = client.getTable(new OID(prefix + "." + "5.1"), 1);
            table.toString();
        }
        //Thread.sleep(6000000);

        //Thread.sleep(1000000L);
        //writeAttribute("1.5", new short[]{1, 2, 3}, short[].class);
=======

       // Thread.sleep(10000000);

      //  List<Variable[]> table = client.getTable(new OID(prefix + "." + "5.1"), 1, 4);
      // table.toString();
        //writeAttribute("1.5", new short[]{1, 2, 3}, short[].class);
       // Integer f = readAttribute("5.1.2.1", Integer.class);
       // f.toString();
>>>>>>> 5606f486
        //assertArrayEquals(new short[]{1, 2, 3}, readAttribute("1.5", short[].class));
    }

    @Test
    public final void testForStringProperty() throws IOException {
        final String valueToCheck = "SETTED VALUE";
        writeAttribute("1.0", valueToCheck, String.class);
        assertEquals(valueToCheck, readAttribute("1.0", String.class));
    }

   /* @Test
    public final void testForBooleanProperty() throws IOException{
        final boolean valueToCheck = true;
        writeAttribute("2.0", valueToCheck, Boolean.class);
        assertTrue((boolean) readAttribute("2.0", Boolean.class));
    }

    @Test
    public final void testForInt32Property() throws IOException{
        final int valueToCheck = 42;
        writeAttribute("3.0", valueToCheck, Integer.class);
        assertEquals(valueToCheck, (int) readAttribute("3.0", Integer.class));
    }

    @Test
    public final void testForBigIntProperty() throws IOException{
        final BigInteger valueToCheck = new BigInteger("100500");
        writeAttribute("4.0", valueToCheck, BigInteger.class);
        assertEquals(valueToCheck, readAttribute("4.0", BigInteger.class));
    }

    @Test
    public final void testForFloatProperty() throws IOException{
        final float valueToCheck = 31.337F;
        writeAttribute("8.0", valueToCheck, Float.class);
        assertEquals(valueToCheck, (float) readAttribute("8.0", Float.class), 0.000001);
    }

    @Test
    public final void testForDatePropertyCustomDisplayFormat() throws IOException{
        final Calendar cal = Calendar.getInstance(); cal.set(1994, 3, 5); // Kurt Donald Cobain, good night, sweet prince
        final String valueToCheck = new SimpleDateFormat("yyyy-MM-dd'T'HH:mm:ss.SSSXXX").format(cal.getTime());
        writeAttribute("9.0", valueToCheck, String.class);
        assertEquals(valueToCheck, readAttribute("9.0", String.class));
    }

    @Test
    public final void testForDatePropertyRFC1903HumaReadable() throws IOException, ClassNotFoundException, NoSuchMethodException, InvocationTargetException, IllegalAccessException {
        final Calendar cal = Calendar.getInstance(); cal.set(1994, 3, 5); // Kurt Donald Cobain, good night, sweet prince

        Class<?> c = Class.forName("com.snamp.adapters.SnmpUnixTimeObject$Rfc1903HumanReadableDateTimeFormatter");
        Method method = c.getDeclaredMethod ("convert", Calendar.class);
        method.setAccessible(true);

        final String valueToCheck = (String) method.invoke (null, cal);

        writeAttribute("10.0", valueToCheck, String.class);
        assertEquals(valueToCheck, readAttribute("10.0", String.class));
    }


    @Test
    public final void testForDatePropertyRFC1903() throws IOException, ClassNotFoundException, NoSuchMethodException, InvocationTargetException, IllegalAccessException {
        final Calendar cal = Calendar.getInstance(); cal.set(1994, 3, 5); // Kurt Donald Cobain, good night, sweet prince

        Class<?> c = Class.forName("com.snamp.adapters.SnmpUnixTimeObject$Rfc1903BinaryDateTimeFormatter");
        Method method = c.getDeclaredMethod ("convert", Calendar.class);
        method.setAccessible(true);

        final byte[] byteString = (byte[]) method.invoke (null, cal);
        writeAttribute("11.0", byteString, byte[].class);
        assertArrayEquals(byteString, readAttribute("11.0", byte[].class));
    }*/


    /*
 @Test
 public final void testForDictionaryProperty() throws IOException{
  JsonObject dic = new JsonObject();
  dic.add("col1", new JsonPrimitive(true));
  dic.add("col2", new JsonPrimitive(42));
  dic.add("col3", new JsonPrimitive("Hello, world!"));
  writeAttributeAsJson("1.6", dic);
  //now invoke dictionary and test
  JsonElement elem = readAttributeAsJson("dictionaryProperty");
  assertTrue(elem instanceof JsonObject);
  dic = (JsonObject)elem;
  assertEquals(new JsonPrimitive(true), dic.get("col1"));
  assertEquals(new JsonPrimitive(42), dic.get("col2"));
  assertEquals(new JsonPrimitive("Hello, world!"), dic.get("col3"));
 }

 @Test
 public final void testForTableProperty() throws IOException{
  JsonArray table = new JsonArray();
  //row 1
  JsonObject row = new JsonObject();
  table.add(row);
  row.add("col1", new JsonPrimitive(true));
  row.add("col2", new JsonPrimitive(100500));
  row.add("col3", new JsonPrimitive("Row 1"));
  //row 2
  row = new JsonObject();
  table.add(row);
  row.add("col1", new JsonPrimitive(true));
  row.add("col2", new JsonPrimitive(100501));
  row.add("col3", new JsonPrimitive("Row 2"));
  //row 3
  row = new JsonObject();
  table.add(row);
  row.add("col1", new JsonPrimitive(true));
  row.add("col2", new JsonPrimitive(100502));
  row.add("col3", new JsonPrimitive("Row 3"));
  //row 4
  row = new JsonObject();
  table.add(row);
  row.add("col1", new JsonPrimitive(true));
  row.add("col2", new JsonPrimitive(100503));
  row.add("col3", new JsonPrimitive("Row 4"));
  writeAttributeAsJson("1.7", table);
  //invoke table
  JsonElement elem = readAttributeAsJson("tableProperty");
  assertTrue(elem instanceof JsonArray);
  table = (JsonArray)elem;
  assertEquals(4, table.size());
  //row 1
  assertEquals(new JsonPrimitive(true), ((JsonObject)table.get(0)).get("col1"));
  assertEquals(new JsonPrimitive(100500), ((JsonObject)table.get(0)).get("col2"));
  assertEquals(new JsonPrimitive("Row 1"), ((JsonObject)table.get(0)).get("col3"));
  //row 2
  assertEquals(new JsonPrimitive(true), ((JsonObject)table.get(1)).get("col1"));
  assertEquals(new JsonPrimitive(100501), ((JsonObject)table.get(1)).get("col2"));
  assertEquals(new JsonPrimitive("Row 2"), ((JsonObject)table.get(1)).get("col3"));
  //row 3
  assertEquals(new JsonPrimitive(true), ((JsonObject)table.get(2)).get("col1"));
  assertEquals(new JsonPrimitive(100502), ((JsonObject)table.get(2)).get("col2"));
  assertEquals(new JsonPrimitive("Row 3"), ((JsonObject)table.get(2)).get("col3"));
  //row 4
  assertEquals(new JsonPrimitive(true), ((JsonObject)table.get(3)).get("col1"));
  assertEquals(new JsonPrimitive(100503), ((JsonObject)table.get(3)).get("col2"));
  assertEquals(new JsonPrimitive("Row 4"), ((JsonObject)table.get(3)).get("col3"));
 }



      */
    @Override
    protected final void fillAttributes(final Map<String, ManagementTargetConfiguration.AttributeConfiguration> attributes) {
        EmbeddedAgentConfiguration.EmbeddedManagementTargetConfiguration.EmbeddedAttributeConfiguration attribute = new EmbeddedAgentConfiguration.EmbeddedManagementTargetConfiguration.EmbeddedAttributeConfiguration("string");
        attribute.getAdditionalElements().put("objectName", BEAN_NAME);
        attributes.put("1.0", attribute);

        attribute = new EmbeddedAgentConfiguration.EmbeddedManagementTargetConfiguration.EmbeddedAttributeConfiguration("boolean");
        attribute.getAdditionalElements().put("objectName", BEAN_NAME);
        attributes.put("2.0", attribute);

        attribute = new EmbeddedAgentConfiguration.EmbeddedManagementTargetConfiguration.EmbeddedAttributeConfiguration("int32");
        attribute.getAdditionalElements().put("objectName", BEAN_NAME);
        attributes.put("3.0", attribute);

        attribute = new EmbeddedAgentConfiguration.EmbeddedManagementTargetConfiguration.EmbeddedAttributeConfiguration("bigint");
        attribute.getAdditionalElements().put("objectName", BEAN_NAME);
        attributes.put("4.0", attribute);

        attribute = new EmbeddedAgentConfiguration.EmbeddedManagementTargetConfiguration.EmbeddedAttributeConfiguration("array");
        attribute.getAdditionalElements().put("objectName", BEAN_NAME);
        attributes.put("5.1", attribute);

        /*attribute = new EmbeddedAgentConfiguration.EmbeddedManagementTargetConfiguration.EmbeddedAttributeConfiguration("dictionary");
        attribute.getAdditionalElements().put("objectName", BEAN_NAME);
        attributes.put("6.1", attribute);*/

        /*attribute = new EmbeddedAgentConfiguration.EmbeddedManagementTargetConfiguration.EmbeddedAttributeConfiguration("table");
        attribute.getAdditionalElements().put("objectName", BEAN_NAME);
        attributes.put("7.1", attribute);*/

        attribute = new EmbeddedAgentConfiguration.EmbeddedManagementTargetConfiguration.EmbeddedAttributeConfiguration("float");
        attribute.getAdditionalElements().put("objectName", BEAN_NAME);
        attributes.put("8.0", attribute);

        attribute = new EmbeddedAgentConfiguration.EmbeddedManagementTargetConfiguration.EmbeddedAttributeConfiguration("date");
        attribute.getAdditionalElements().put("objectName", BEAN_NAME);
        attribute.getAdditionalElements().put("displayFormat", "yyyy-MM-dd'T'HH:mm:ss.SSSXXX");
        attributes.put("9.0", attribute);

        attribute = new EmbeddedAgentConfiguration.EmbeddedManagementTargetConfiguration.EmbeddedAttributeConfiguration("date");
        attribute.getAdditionalElements().put("objectName", BEAN_NAME);
        attribute.getAdditionalElements().put("displayFormat", "rfc1903-human-readable");
        attributes.put("10.0", attribute);

        attribute = new EmbeddedAgentConfiguration.EmbeddedManagementTargetConfiguration.EmbeddedAttributeConfiguration("date");
        attribute.getAdditionalElements().put("objectName", BEAN_NAME);
        attribute.getAdditionalElements().put("displayFormat", "rfc1903");
        attributes.put("11.0", attribute);
    }

}<|MERGE_RESOLUTION|>--- conflicted
+++ resolved
@@ -144,7 +144,6 @@
      */
     @Test
     public final void testForArrayProperty() throws Exception{
-<<<<<<< HEAD
         for(int i = 0; i < 100; i++){
             List<Variable[]> table = client.getTable(new OID(prefix + "." + "5.1"), 1);
             table.toString();
@@ -153,7 +152,6 @@
 
         //Thread.sleep(1000000L);
         //writeAttribute("1.5", new short[]{1, 2, 3}, short[].class);
-=======
 
        // Thread.sleep(10000000);
 
@@ -162,7 +160,6 @@
         //writeAttribute("1.5", new short[]{1, 2, 3}, short[].class);
        // Integer f = readAttribute("5.1.2.1", Integer.class);
        // f.toString();
->>>>>>> 5606f486
         //assertArrayEquals(new short[]{1, 2, 3}, readAttribute("1.5", short[].class));
     }
 
