--- conflicted
+++ resolved
@@ -50,21 +50,7 @@
      * SnmpV2 Target based on UserModelCommunity
      * @return
      */
-<<<<<<< HEAD
-    protected Target getTarget() {
-        if (target == null)
-        {
-            final Address targetAddress = GenericAddress.parse(address);
-            target = new UserTarget();
-            target.setSecurityLevel(SecurityLevel.AUTH_NOPRIV); //SecurityLevel.AUTH_NOPRIV
-            target.setSecurityName(new OctetString(username));
-            target.setAddress(targetAddress);
-            target.setRetries(3);
-            target.setTimeout(5000000);
-            target.setVersion(SnmpConstants.version3);
-            ((UserTarget)target).setAuthoritativeEngineID(MPv3.createLocalEngineID());
-        }
-=======
+
     protected UserTarget getTarget() {
         final UserTarget target = new UserTarget();
         final Address targetAddress = GenericAddress.parse(address);
@@ -74,7 +60,7 @@
         target.setRetries(3);
         target.setTimeout(5000000);
         target.setVersion(SnmpConstants.version3);
->>>>>>> 6ecb7ec4
+        target.setAuthoritativeEngineID(MPv3.createLocalEngineID());
         return target;
     }
 }