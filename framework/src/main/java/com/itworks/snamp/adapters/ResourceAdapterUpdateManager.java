package com.itworks.snamp.adapters;

import com.itworks.snamp.internal.annotations.MethodStub;

import java.util.concurrent.atomic.AtomicLong;

import static com.google.common.base.MoreObjects.firstNonNull;

/**
 * Resource adapter restart manager useful for managed resource adapter
 * which cannot modify its internal structure on-the-fly
 * when managed resource connector raises {@link com.itworks.snamp.connectors.ResourceEvent}.
 * @author Roman Sakno
 * @version 1.0
 * @since 1.0
 */
public class ResourceAdapterUpdateManager implements AutoCloseable {
    private final long restartTimeout;
    private final String adapterInstanceName;

    private final class ResumeTimer extends Thread {
        private final AtomicLong timeout;
        private final ResourceAdapterUpdatedCallback callback;

        private ResumeTimer(final ResourceAdapterUpdatedCallback callback) {
            super("ResourceAdapterRestartManager:" + adapterInstanceName);
            setDaemon(true);
            setPriority(3);
            this.timeout = new AtomicLong(restartTimeout);
            this.callback = firstNonNull(callback, ResourceAdapterUpdatedCallback.STUB);
        }

        @Override
        public void run() {
            while (!Thread.interrupted()) {
                try {
                    Thread.sleep(1);
                } catch (final InterruptedException e) {
                    ResourceAdapterUpdateManager.this.endUpdate(callback);
                    return;
                }
                final long timeout = this.timeout.decrementAndGet();
                //it is time to finalize update of the resource adapter
                if (timeout <= 0) {
                    ResourceAdapterUpdateManager.this.endUpdate(callback);
                    return;
                }
            }
        }

        private void reset() {
            timeout.set(ResourceAdapterUpdateManager.this.restartTimeout);
        }
    }

    private ResumeTimer timer;

    /**
     * Initializes a new restart manager.
     * @param adapterInstanceName The name of the resource adapter instance.
     * @param delay The maximum time (in millis) used to await managed resource events.
     */
    public ResourceAdapterUpdateManager(final String adapterInstanceName,
                                           final long delay){
        this.restartTimeout = delay;
        this.timer = null;
        this.adapterInstanceName = adapterInstanceName;
    }

    /**
     * Determines whether the resource adapter is in updating state.
     * @return {@literal true}, if this adapter is in updating state.
     */
    public final boolean isUpdating(){
        return timer != null;
    }

    private synchronized void endUpdate(final ResourceAdapterUpdatedCallback callback){
        try{
            callback.updated();
        }
        finally {
            timer = null;
        }
    }

    /**
     * Notifies about beginning of the updating process.
     */
    @MethodStub
    protected void beginUpdate(){

    }

    /**
     * Begin or prolong updating of the managed resource adapter internal structure.
     * <p>
     *     It is recommended to call this method inside
     *     of {@link com.itworks.snamp.adapters.AbstractResourceAdapter#addFeature(String, javax.management.MBeanFeatureInfo)}
     *     or {@link com.itworks.snamp.adapters.AbstractResourceAdapter#removeFeature(String, javax.management.MBeanFeatureInfo)}
     *     method.
     * @param callback The callback used to notify about ending of the updating process.
     * @return {@literal true}, if this manager switches from active state to suspended; otherwise, {@literal false}.
     */
    public final synchronized boolean beginUpdate(final ResourceAdapterUpdatedCallback callback){
        if(isUpdating()){
            timer.reset();
            return false;
        }
        else {
            beginUpdate();
            timer = new ResumeTimer(callback);
            timer.start();
            return true;
        }
    }

    /**
     * Continues updating of the managed resource adapter.
     * @return {@literal true}, if this managed is in updating state; otherwise, {@literal false}.
     */
    public final synchronized boolean continueUpdating(){
        if(isUpdating()){
            timer.reset();
            return true;
        }
        else return false;
    }

    /**
     * Releases all resources associated with this
     * @throws Exception Unable to interrupt background timer.
     */
    @Override
    public synchronized void close() throws Exception {
<<<<<<< HEAD
        Thread t = timer;
        timer = null;
=======
        final Thread t = timer;
>>>>>>> be3f7788
        if (t != null) {
            t.interrupt();
            t.join();
        }
<<<<<<< HEAD
=======
        timer = null;
>>>>>>> be3f7788
    }

    /**
     * Combines two or more callbacks into the single callback.
     * @param callback The first callback to combine.
     * @param callbacks An array of callbacks to combine with the first callback.
     * @return Combined callbacks.
     */
    public static ResourceAdapterUpdatedCallback combineCallbacks(final ResourceAdapterUpdatedCallback callback,
                                                         final ResourceAdapterUpdatedCallback... callbacks){
        return new ResourceAdapterUpdatedCallback() {
            @Override
            public void updated() {
                callback.updated();
                for(final ResourceAdapterUpdatedCallback other: callbacks)
                    other.updated();
            }
        };
    }
}<|MERGE_RESOLUTION|>--- conflicted
+++ resolved
@@ -32,7 +32,7 @@
 
         @Override
         public void run() {
-            while (!Thread.interrupted()) {
+            while (true) {
                 try {
                     Thread.sleep(1);
                 } catch (final InterruptedException e) {
@@ -132,21 +132,17 @@
      * @throws Exception Unable to interrupt background timer.
      */
     @Override
-    public synchronized void close() throws Exception {
-<<<<<<< HEAD
-        Thread t = timer;
-        timer = null;
-=======
-        final Thread t = timer;
->>>>>>> be3f7788
-        if (t != null) {
-            t.interrupt();
-            t.join();
+    public void close() throws Exception {
+        final Thread t;
+        //do not place 'synchronized' at method level!!!
+        synchronized (this) {
+            t = timer;
+            timer = null;
+            if (t != null)
+                t.interrupt();
+            else return;
         }
-<<<<<<< HEAD
-=======
-        timer = null;
->>>>>>> be3f7788
+        t.join();
     }
 
     /**
