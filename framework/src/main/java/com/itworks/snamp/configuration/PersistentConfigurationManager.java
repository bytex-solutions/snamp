--- conflicted
+++ resolved
@@ -67,10 +67,7 @@
      */
     public static final class PersistentConfigurationException extends IOException{
         private static final long serialVersionUID = -518115699501252969L;
-<<<<<<< HEAD
-
-=======
->>>>>>> 60fa45ce
+
         /**
          * Represents PID that references the invalid configuration.
          */
@@ -191,17 +188,10 @@
                     final Object value = adapterConfig.get(name);
                     if(value != null)
                         output.put(name, value.toString());
-<<<<<<< HEAD
-                case ADAPTER_INSTANCE_NAME_PROPERTY:
-                case Constants.SERVICE_PID:
-                case ConfigurationAdmin.SERVICE_FACTORYPID:
-                case ConfigurationAdmin.SERVICE_BUNDLELOCATION:
-=======
                 case Constants.SERVICE_PID:
                 case ConfigurationAdmin.SERVICE_FACTORYPID:
                 case ConfigurationAdmin.SERVICE_BUNDLELOCATION:
                 case ADAPTER_INSTANCE_NAME_PROPERTY:
->>>>>>> 60fa45ce
             }
         }
     }
@@ -283,10 +273,7 @@
                 case CONNECTION_STRING_PROPERTY:
                 case ATTRIBUTES_PROPERTY:
                 case EVENTS_PROPERTY:
-<<<<<<< HEAD
-=======
                 case OPERATIONS_PROPERTY:
->>>>>>> 60fa45ce
                 case RESOURCE_NAME_PROPERTY:
                 case Constants.SERVICE_PID:
                 case ConfigurationAdmin.SERVICE_FACTORYPID:
@@ -429,19 +416,14 @@
     private static void save(final String adapterInstanceName,
                              final ResourceAdapterConfiguration adapter,
                              final Configuration output) throws IOException{
-        final Dictionary<String, String> result = new Hashtable<>(2);
+        final Dictionary<String, String> result = new Hashtable<>(4);
         Utils.setProperty(result, ADAPTER_INSTANCE_NAME_PROPERTY, adapterInstanceName);
         for(final Map.Entry<String, String> entry: adapter.getParameters().entrySet())
             switch (entry.getKey()) {
                 default: result.put(entry.getKey(), entry.getValue());
                 case Constants.SERVICE_PID:
-<<<<<<< HEAD
                 case ConfigurationAdmin.SERVICE_BUNDLELOCATION:
                 case ConfigurationAdmin.SERVICE_FACTORYPID:
-=======
-                case ConfigurationAdmin.SERVICE_FACTORYPID:
-                case ConfigurationAdmin.SERVICE_BUNDLELOCATION:
->>>>>>> 60fa45ce
             }
         output.update(result);
     }
