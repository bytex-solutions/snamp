--- conflicted
+++ resolved
@@ -2,8 +2,6 @@
 
 import com.google.common.reflect.TypeToken;
 
-import java.net.InetSocketAddress;
-import java.util.Map;
 import java.util.concurrent.ConcurrentMap;
 
 /**
@@ -32,38 +30,6 @@
     TypeToken<ConcurrentMap<String, Object>> STORAGE_SERVICE = new TypeToken<ConcurrentMap<String, Object>>() {};
 
     /**
-<<<<<<< HEAD
-     * Determines whether this node is active.
-     * <p>
-     *   Passive SNAMP node ignores any notifications received by resource connector.
-     *   As a result, all gateways will not route notifications to the connected
-     *   monitoring tools. But you can still read any attributes.
-     * @return {@literal true}, if this node is active; otherwise, {@literal false}.
-     */
-    boolean isActive();
-
-    /**
-     * Gets unique name of this member.
-     * @return Name of the cluster node.
-     */
-    String getName();
-
-    /**
-     * Gets attributes associated with this member.
-     * @return The attributes associated with this member.
-     * @since 2.0
-     */
-    Map<String, ?> getAttributes();
-
-    /**
-     * Gets address of this node.
-     * @return Address of this node.
-     */
-    InetSocketAddress getAddress();
-
-    /**
-=======
->>>>>>> d2e1e4e4
      * Marks this node as passive and execute leader election.
      */
     void resign();
