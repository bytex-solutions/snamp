package com.bytex.snamp.concurrent.impl;

import com.bytex.snamp.concurrent.ConcurrentResourceAccessor;
import com.bytex.snamp.concurrent.ThreadPoolConfig;
import com.bytex.snamp.concurrent.ThreadPoolRepository;
import com.bytex.snamp.core.AbstractFrameworkService;
import com.bytex.snamp.internal.Utils;
import com.bytex.snamp.io.IOUtils;
import com.google.common.collect.ImmutableSet;
import org.osgi.service.cm.Configuration;
import org.osgi.service.cm.ConfigurationAdmin;
import org.osgi.service.cm.ConfigurationException;

import java.io.Closeable;
import java.io.IOException;
import java.util.*;
import java.util.concurrent.ExecutorService;
import java.util.logging.Level;
import java.util.logging.Logger;

import static com.bytex.snamp.concurrent.AbstractConcurrentResourceAccessor.ConsistentAction;

/**
 * Provides default implementation of {@link ThreadPoolRepository} system service.
 * @author Roman Sakno
 * @since 1.0
 * @version 1.0
 */
public final class ThreadPoolRepositoryImpl extends AbstractFrameworkService implements ThreadPoolRepository, Closeable {
    public static final String PID = "com.bytex.snamp.concurrency.threadPools";

    private final ConcurrentResourceAccessor<Map<String, ExecutorService>> services =
            new ConcurrentResourceAccessor<Map<String, ExecutorService>>(new HashMap<String, ExecutorService>());

    private final Logger logger = Logger.getLogger("SnampThreadPoolRepository");
    private final DefaultThreadPool defaultPool = new DefaultThreadPool();
    private final ConfigurationAdmin configAdmin;

    public ThreadPoolRepositoryImpl(final ConfigurationAdmin configAdmin){
        this.configAdmin = Objects.requireNonNull(configAdmin);
    }

    @Override
    public ExecutorService getThreadPool(final String name, final boolean useDefaultIfNotExists) {
        switch (name) {
            case DEFAULT_POOL:
                return defaultPool;
            default:
                return services.read(svcs -> svcs.containsKey(name) ? svcs.get(name): defaultPool);
        }
    }

    @Override
    public ExecutorService registerThreadPool(final String name, final ThreadPoolConfig config) {
        if (DEFAULT_POOL.equals(name))
            throw new IllegalArgumentException("Default thread pool is already registered");
        final ExecutorService executor = services.write( svcs -> {
            if (svcs.containsKey(name))
                throw new IllegalArgumentException(String.format("Thread pool '%s' is already registered", name));
            final ExecutorService executor1 = config.createExecutorService(name);
            svcs.put(name, executor1);
            return executor1;
        });
        //persist configuration
        try {
            final Configuration persistentConfig = configAdmin.getConfiguration(PID);
            Dictionary<String, Object> configuredServices = persistentConfig.getProperties();
            if (configuredServices == null) configuredServices = new Hashtable<>();
            configuredServices.put(name, IOUtils.serialize(config));
            persistentConfig.update(configuredServices);
        } catch (final IOException e) {
            logger.log(Level.SEVERE, "Unable to persist thread pool configuration", e);
        }
        return executor;
    }

    @Override
    public ThreadPoolConfig getConfiguration(final String name) {
        if (DEFAULT_POOL.equals(name))
            return DefaultThreadPool.getConfig();
        try {
            final Configuration persistentConfig = configAdmin.getConfiguration(PID);
            final Dictionary<String, Object> configuredServices = persistentConfig.getProperties();
            if (configuredServices == null) return null;
            final byte[] serializedConfig = Utils.getProperty(configuredServices, name, byte[].class, (byte[]) null);
            return IOUtils.deserialize(serializedConfig, ThreadPoolConfig.class);
        } catch (final IOException e) {
            logger.log(Level.SEVERE, String.format("Unable to read '%s' thread pool configuration", name), e);
            return null;
        }
    }

    @Override
    public boolean unregisterThreadPool(final String name, final boolean shutdown) {
        if (DEFAULT_POOL.equals(name)) return false;
        final boolean success = services.write(svcs -> {
            final ExecutorService executor = svcs.remove(name);
            if (executor != null) {
                if (shutdown) executor.shutdown();
                return true;
            } else return false;
        });
        if (success) {
            try {
                final Configuration persistentConfig = configAdmin.getConfiguration(PID);
                final Dictionary<String, Object> configuredServices = persistentConfig.getProperties();
                if (configuredServices != null) {
                    configuredServices.remove(name);
                    persistentConfig.update(configuredServices);
                }
            } catch (final IOException e) {
                logger.log(Level.SEVERE, String.format("Unable to persist '%s' thread pool configuration", name), e);
                return false;
            }
        }
        return success;
    }

    @Override
    @Aggregation
    public Logger getLogger() {
        return logger;
    }

    @Override
    public Iterator<String> iterator() {
        return services.read(svcs -> ImmutableSet.copyOf(svcs.keySet()).iterator());
    }

    @Override
    public void updated(final Dictionary<String, ?> properties) throws ConfigurationException {
        if (properties == null) //remove all
            services.write(new ConsistentAction<Map<String, ExecutorService>, Void>() {
                @Override
                public Void invoke(final Map<String, ExecutorService> services) {
                    services.clear();
                    return null;
                }
            });
        else    //merge with runtime collection of thread pools
            services.write(new ConsistentAction<Map<String, ExecutorService>, Void>() {
                private void removeThreadPools(final Map<String, ExecutorService> services) {
                    for (final String poolName : ImmutableSet.copyOf(services.keySet()))
                        if (properties.get(poolName) == null)
                            services.remove(poolName);
                }

                private void addThreadPools(final Map<String, ExecutorService> services) {
                    final Enumeration<String> keys = properties.keys();
                    while (keys.hasMoreElements()) {
                        final String poolName = keys.nextElement();
                        if (!services.containsKey(poolName)) {
                            final byte[] serializedConfig = Utils.getProperty(properties, poolName, byte[].class, (byte[]) null);
                            final ThreadPoolConfig config;
                            try {
                                config = IOUtils.deserialize(serializedConfig, ThreadPoolConfig.class);
                            } catch (final IOException e) {
                                logger.log(Level.SEVERE, "Unable to read thread pool config");
                                continue;
                            }
                            services.put(poolName, config.createExecutorService(poolName));
                        }
                    }
                }

                @Override
                public Void invoke(final Map<String, ExecutorService> services) {
                    removeThreadPools(services);
                    addThreadPools(services);
                    return null;
                }
            });
    }

    @Override
    public void close() {
<<<<<<< HEAD
        services.write(obj -> {
            obj.values().forEach(ExecutorService::shutdown);
            obj.clear();
            return null;
=======
        defaultPool.terminate();
        services.write(new ConsistentAction<Map<String,ExecutorService>, Void>() {
            @Override
            public Void invoke(final Map<String, ExecutorService> services) {
                for(final ExecutorService executor: services.values())
                    executor.shutdown();
                services.clear();
                return null;
            }
>>>>>>> eefdd071
        });
    }
}<|MERGE_RESOLUTION|>--- conflicted
+++ resolved
@@ -30,7 +30,7 @@
     public static final String PID = "com.bytex.snamp.concurrency.threadPools";
 
     private final ConcurrentResourceAccessor<Map<String, ExecutorService>> services =
-            new ConcurrentResourceAccessor<Map<String, ExecutorService>>(new HashMap<String, ExecutorService>());
+            new ConcurrentResourceAccessor<>(new HashMap<>());
 
     private final Logger logger = Logger.getLogger("SnampThreadPoolRepository");
     private final DefaultThreadPool defaultPool = new DefaultThreadPool();
@@ -140,9 +140,7 @@
         else    //merge with runtime collection of thread pools
             services.write(new ConsistentAction<Map<String, ExecutorService>, Void>() {
                 private void removeThreadPools(final Map<String, ExecutorService> services) {
-                    for (final String poolName : ImmutableSet.copyOf(services.keySet()))
-                        if (properties.get(poolName) == null)
-                            services.remove(poolName);
+                    ImmutableSet.copyOf(services.keySet()).stream().filter(poolName -> properties.get(poolName) == null).forEach(services::remove);
                 }
 
                 private void addThreadPools(final Map<String, ExecutorService> services) {
@@ -174,22 +172,11 @@
 
     @Override
     public void close() {
-<<<<<<< HEAD
-        services.write(obj -> {
-            obj.values().forEach(ExecutorService::shutdown);
-            obj.clear();
+        defaultPool.terminate();
+        services.write(svcs -> {
+            svcs.values().forEach(ExecutorService::shutdown);
+            svcs.clear();
             return null;
-=======
-        defaultPool.terminate();
-        services.write(new ConsistentAction<Map<String,ExecutorService>, Void>() {
-            @Override
-            public Void invoke(final Map<String, ExecutorService> services) {
-                for(final ExecutorService executor: services.values())
-                    executor.shutdown();
-                services.clear();
-                return null;
-            }
->>>>>>> eefdd071
         });
     }
 }