package com.itworks.snamp.configuration.impl;

import com.itworks.snamp.configuration.StreamedConfigurationManager;

import java.io.*;
import java.util.Dictionary;
import java.util.logging.Logger;

/**
 * Represents XML-based file configuration manager. This class cannot be inherited.
 * @author Roman Sakno
 * @version 1.0
 * @since 1.0
 */
final class XmlConfigurationManager extends StreamedConfigurationManager<XmlAgentConfiguration> {

    /**
     * Initializes a new XML-based configuration manager.
     *
     * @param serviceLogger OSGi logging service wrapped into {@link java.util.logging.Logger} instance. Can be obtained
     *                      from {@link com.itworks.snamp.core.AbstractBundleActivator#logger} field.
     */
    public XmlConfigurationManager(final Logger serviceLogger) {
        super(serviceLogger);
    }

    public String getConfigurationFileName(){
        return System.getProperty(CONFIGURATION_FILE_PROPERTY);
    }

    /**
     * Creates a new empty instance of the configuration.
     *
     * @return A new empty instance of the configuration.
     */
    @Override
    protected XmlAgentConfiguration newConfiguration() {
        return new XmlAgentConfiguration();
    }

    /**
     * Creates a new stream for restoring the configuration.
     *
     * @return A new stream for restoring the configuration.
     */
    @Override
    protected InputStream openInputStream() throws IOException{
        return new FileInputStream(getConfigurationFileName());
    }

    /**
     * Creates a new stream for saving the configuration.
     *
     * @return A new stream for saving the configuration.
     */
    @Override
    protected OutputStream openOutputStream() throws IOException{
        return new FileOutputStream(getConfigurationFileName());
    }

<<<<<<< HEAD
    /**
     * Gets a set of properties that uniquely identifies this instance.
     *
     * @return A set of properties that uniquely identifies this instance.
     */
    @Override
    public Dictionary<String, ?> getIdentity() {
        return null;
=======
    @Override
    public Dictionary<String, ?> getIdentity() {
        return null;  //To change body of implemented methods use File | Settings | File Templates.
>>>>>>> e871532d
    }
}<|MERGE_RESOLUTION|>--- conflicted
+++ resolved
@@ -17,8 +17,7 @@
     /**
      * Initializes a new XML-based configuration manager.
      *
-     * @param serviceLogger OSGi logging service wrapped into {@link java.util.logging.Logger} instance. Can be obtained
-     *                      from {@link com.itworks.snamp.core.AbstractBundleActivator#logger} field.
+     * @param serviceLogger OSGi logging service wrapped into {@link java.util.logging.Logger} instance.
      */
     public XmlConfigurationManager(final Logger serviceLogger) {
         super(serviceLogger);
@@ -58,7 +57,6 @@
         return new FileOutputStream(getConfigurationFileName());
     }
 
-<<<<<<< HEAD
     /**
      * Gets a set of properties that uniquely identifies this instance.
      *
@@ -67,10 +65,5 @@
     @Override
     public Dictionary<String, ?> getIdentity() {
         return null;
-=======
-    @Override
-    public Dictionary<String, ?> getIdentity() {
-        return null;  //To change body of implemented methods use File | Settings | File Templates.
->>>>>>> e871532d
     }
 }