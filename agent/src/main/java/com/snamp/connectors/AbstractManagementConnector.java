package com.snamp.connectors;

import com.snamp.*;
import static com.snamp.ConcurrentResourceAccess.ConsistentAction;
import static com.snamp.ConcurrentResourceAccess.Action;
import static com.snamp.connectors.NotificationSupport.NotificationListener;

import java.util.*;
import java.util.concurrent.TimeoutException;
import java.util.concurrent.atomic.AtomicLong;
import java.util.concurrent.locks.*;

/**
 * Represents an abstract class for building custom management connectors.
 * @author Roman Sakno
 * @since 1.0
 * @version 1.0
 */
@Lifecycle(InstanceLifecycle.NORMAL)
public abstract class AbstractManagementConnector extends AbstractAggregator implements ManagementConnector {

    /**
     * Represents default implementation of the attribute descriptor.
     * @author Roman Sakno
     * @since 1.0
     * @version 1.0
     */
    protected static abstract class GenericAttributeMetadata<T extends ManagementEntityType> implements AttributeMetadata {
        /**
         * Represents the name of the attribute configuration parameter that assigns the display
         * name for the attribute.
         * <p>
         *     If you want to store display names for each language then you should use the following notation:
         *     displayName.en-US,
         *     display.ru-RU
         * </p>
         */
        public static final String DISPLAY_NAME_PARAM = "displayName";

        /**
         * Represents the name of the attribute configuration parameters that assigns the
         * description for the attribute.
         * <p>
         *     If you want to store display names for each language then you should use the following notation:
         *     description.en-US,
         *     description.ru-RU
         * </p>
         */
        public static final String DESCRIPTION_PARAM = "description";

        private final String attributeName;
        private final String namespace;
        private T attributeType;

        /**
         * Initializes a new attribute metadata.
         * @param attributeName The name of the attribute. Cannot be {@literal null}.
         * @param namespace The namespace of the attribute. Cannot be {@literal null}.
         * @throws IllegalArgumentException attributeName or namespace is {@literal null}.
         */
        public GenericAttributeMetadata(final String attributeName, final String namespace){
            if(attributeName == null) throw new IllegalArgumentException("attributeName is null.");
            else if(namespace == null) throw new IllegalArgumentException("namespace is null.");
            this.attributeName = attributeName;
            this.namespace = namespace;
        }

        private String readLocalizedParam(String paramName, final Locale locale, final String defaultValue){
            if(locale == null)
                return containsKey(paramName) ? get(paramName) : defaultValue;
            else{
                paramName = String.format("%s.%s", paramName, locale.toLanguageTag());
                return containsKey(paramName) ? get(paramName) : defaultValue;
            }
        }

        /**
         * Returns the localized description of this attribute.
         * <p>
         *     In the default implementation, this method reads description from {@link #DESCRIPTION_PARAM}
         *     attribute configuration parameter.
         * </p>
         * @param locale The locale of the description. If it is {@literal null} then returns description
         *               in the default locale.
         * @return The localized description of this attribute.
         * @see #DESCRIPTION_PARAM
         */
        @Override
        public String getDescription(final Locale locale) {
            return readLocalizedParam(DESCRIPTION_PARAM, locale, "");
        }

        /**
         * Returns the localized name of this attribute.
         * <p>
         *     In the default implementation, this method reads description from {@link #DISPLAY_NAME_PARAM}
         *     attribute configuration parameter.
         * </p>
         * @param locale The locale of the display name. If it is {@literal null} then returns display name
         *               in the default locale.
         * @return The localized name of this attribute.
         * @see #DISPLAY_NAME_PARAM
         */
        @Override
        public String getDisplayName(final Locale locale) {
            return readLocalizedParam(DISPLAY_NAME_PARAM, locale, attributeName);
        }

        /**
         * Detects the attribute type (this method will be called by infrastructure once).
         * @return Detected attribute type.
         */
        protected abstract T detectAttributeType();

        /**
         * Returns the type of the attribute value.
         *
         * @return The type of the attribute value.
         */
        @Override
        public final T getType() {
            if(attributeType == null) attributeType = detectAttributeType();
            return attributeType;
        }

        /**
         * Always throws {@link UnsupportedOperationException} exception because
         * this map is read-only.
         * @param option The name of the option to put.
         * @param value The value of the option to put.
         * @return The previously option value.
         * @throws UnsupportedOperationException This operation is not supported.
         */
        @Override
        public final String put(final String option, final String value) {
            throw new UnsupportedOperationException();
        }

        /**
         * Always throws {@link UnsupportedOperationException} exception because
         * this map is read-only.
         * @param option The name of the option to remove.
         * @return The value of the remove option.
         * @throws UnsupportedOperationException This operation is not supported.
         */
        @Override
        public final String remove(final Object option) {
            throw new UnsupportedOperationException();
        }

        /**
         * Always throws {@link UnsupportedOperationException} exception because
         * this map is read-only.
         * @param options A map of attribute discovery options.
         * @throws UnsupportedOperationException This operation is not supported.
         */
        @Override
        public final void putAll(Map<? extends String, ? extends String> options) {
            throw new UnsupportedOperationException();
        }

        /**
         * Always throws {@link UnsupportedOperationException} exception because
         * this map is read-only.
         * @throws UnsupportedOperationException This operation is not supported.
         */
        @Override
        public final void clear() {
            throw new UnsupportedOperationException();
        }

        /**
         * Returns the attribute name.
         * @return The attribute name.
         */
        @Override
        public final String getName() {
            return attributeName;
        }

        /**
         * By default, returns {@literal true}, but you can override this method
         * in the derived class.
         * @return {@literal true}
         */
        @Override
        public boolean canRead() {
            return true;
        }

        /**
         * Determines whether the value of this attribute can be changed, returns {@literal true} by default.
         *
         * @return {@literal true}, if the attribute value can be changed; otherwise, {@literal false}.
         */
        @Override
        public boolean canWrite() {
            return true;
        }

        /**
         * Determines whether the value of the attribute can be cached after first reading
         * and supplied as real attribute value before first write, return {@literal false} by default.
         *
         * @return {@literal true}, if the value of this attribute can be cached; otherwise, {@literal false}.
         */
        @Override
        public boolean cacheable() {
            return false;  //To change body of implemented methods use File | Settings | File Templates.
        }
    }

    /**
     * Represents default implementation of the notification metadata.
     * <p>
     *     This class holds the list of notification listeners.
     * </p>
     * @author Roman Sakno
     * @since 1.0
     * @version 1.0
     */
    protected static abstract class GenericNotificationMetadata implements Map<String, String>, NotificationMetadata{
        private static final AtomicLong globalCounter = new AtomicLong(0L);
        private final String eventCategory;
        private final AtomicLong counter;
        private final Map<Long, Pair<NotificationListener, Object>> listeners;
        private final ReadWriteLock coordinator;

        /**
         * Initializes a new event metadata.
         * @param category The category of the event.
         */
        protected GenericNotificationMetadata(final String category){
            this(category, true);
        }

        /**
         * Initializes a new event metadata.
         * @param category The category of the event.
         * @param useGlobalIdGen {@literal true} to generate an unique listener identifier through
         *                                      all instance of the notification metadata inside
         *                                      of this process; {@literal false} to generate an unique
         *                                      identifier scoped to this instance only.
         */
        protected GenericNotificationMetadata(final String category, final boolean useGlobalIdGen){
            this.eventCategory = category;
            this.listeners = new HashMap<>(10);
            this.coordinator = new ReentrantReadWriteLock();
            this.counter = useGlobalIdGen ? globalCounter : new AtomicLong(0L);
        }

        /**
         * Returns the localized description of this management entity.
         * <p>
         *     In the default implementation, this method returns an empty string.
         * </p>
         * @param locale The locale of the description. If it is {@literal null} then returns description
         *               in the default locale.
         * @return The localized description of this management entity.
         */
        @Override
        public final String getDescription(final Locale locale) {
            return "";
        }

        final boolean hasListener(final Long listenerId){
            final Lock readLock = coordinator.readLock();
            readLock.lock();
            try{
                return listeners.containsKey(listenerId);
            }
            finally {
                readLock.unlock();
            }
        }

        /**
         * Gets the category of the notification.
         *
         * @return The category of the notification.
         */
        @Override
        public final String getCategory() {
            return eventCategory;
        }

        /**
         * Returns all subscribed listeners.
         * @return A collection of subscribed listeners.
         */
        public final Collection<Pair<NotificationListener, Object>> getListeners(){
            final Lock readLock = coordinator.readLock();
            readLock.lock();
            try{
                return new ArrayList<>(listeners.values());
            }
            finally {
                readLock.unlock();
            }
        }

        /**
         * Removes all listeners.
         * @return A collection of removed listeners.
         */
        public final Collection<Pair<NotificationListener, Object>> removeListeners(){
            final Lock writeLock = coordinator.readLock();
            writeLock.lock();
            try{
                final Collection<Pair<NotificationListener, Object>> result = new ArrayList<>(listeners.values());
                listeners.clear();
                return result;
            }
            finally {
                writeLock.unlock();
            }
        }

        /**
         * Gets the listener for the specified listener identifier.
         * @param listenerId An identifier of the listener.
         * @return An instance of the notification listener.
         */
        public final Pair<NotificationListener, Object> getListener(final Long listenerId){
            final Lock readLock = coordinator.readLock();
            readLock.lock();
            try{
                return listeners.containsKey(listenerId) ? listeners.get(listenerId) : null;
            }
            finally {
                readLock.unlock();
            }
        }

        /**
         * Adds a new listener for this event.
         * @param listener The notification listener.
         * @param userData The user data associated with the listener.
         * @return A new unique identifier of the added listener.
         */
        public final Long addListener(final NotificationListener listener, final Object userData){
            final Long listenerId = counter.getAndIncrement();
            final Lock writeLock = coordinator.writeLock();
            writeLock.lock();
            try{
                listeners.put(listenerId, new Pair<>(listener, userData));
            }
            finally {
                writeLock.unlock();
            }
            return listenerId;
        }

        /**
         * Removes the listener from this event.
         * @param listenerId An identifier of the listener obtained with {@link #addListener(NotificationListener, Object)}
         *                   method.
         * @return {@literal true} if the listener with the specified ID was registered; otherwise, {@literal false}.
         */
        public final boolean removeListener(final Long listenerId){
            final Lock writeLock = coordinator.writeLock();
            writeLock.lock();
            try{
                return listeners.remove(listenerId) != null;
            }
            finally {
                writeLock.unlock();
            }
        }

        /**
         * Always throws {@link UnsupportedOperationException} exception because
         * this map is read-only.
         * @param option The name of the event option.
         * @param value The value of the event option.
         * @return The previous value of the event option.
         * @throws UnsupportedOperationException This operation is not supported.
         */
        @Override
        public final String put(final String option, final String value) {
            throw new UnsupportedOperationException();
        }

        /**
         * Always throws {@link UnsupportedOperationException} exception because
         * this map is read-only.
         * @param option The name of the event option to remove.
         * @return The value of the removed option.
         * @throws UnsupportedOperationException This operation is not supported.
         */
        @Override
        public final String remove(final Object option) {
            throw new UnsupportedOperationException();
        }

        /**
         * Always throws {@link UnsupportedOperationException} exception
         * because this map is read-only.
         * @param options The map of event options to add.
         * @throws UnsupportedOperationException This operation is not supported.
         */
        @Override
        public final void putAll(final Map<? extends String, ? extends String> options) {
            throw new UnsupportedOperationException();
        }

        /**
         * Always throws {@link UnsupportedOperationException} exception because
         * this map is read-only.
         * @throws UnsupportedOperationException This operation is not supported.
         */
        @Override
        public final void clear() {
            throw new UnsupportedOperationException();
        }
    }

    /**
     * Represents a base class that allows to enable notification support for the management connector.
     * @author Roman Sakno
     * @since 1.0
     * @version 1.0
     */
    protected static abstract class AbstractNotificationSupport implements NotificationSupport{
        private final ConcurrentResourceAccess<Map<String, GenericNotificationMetadata>> notifications;

        /**
         * Initializes a new notification manager.
         */
        protected AbstractNotificationSupport(){
            this.notifications = new ConcurrentResourceAccess<Map<String, GenericNotificationMetadata>>(new HashMap<String, GenericNotificationMetadata>(10));
        }

        /**
         * Returns all notifications associated with the specified category.
         * @param category The category of the event.
         * @param metadataType The type of requested notification metadata.
         * @param <T> The type of requested notification metadata.
         * @return A map of registered notifications and subscription lists.
         */
        @ThreadSafety(MethodThreadSafety.THREAD_SAFE)
        protected final <T extends GenericNotificationMetadata> Map<String, T> getEnabledNotifications(final String category, final Class<T> metadataType){
            return notifications.read(new ConsistentAction<Map<String, GenericNotificationMetadata>, Map<String, T>>() {
                @Override
                public final Map<String, T> invoke(final Map<String, GenericNotificationMetadata> notifications) {
                    final Map<String, T> result = new HashMap<>(10);
                    for(final Map.Entry<String, GenericNotificationMetadata> metadata: notifications.entrySet())
                        if(Objects.equals(metadata.getValue().getCategory(), category) && metadataType.isInstance(metadata.getValue()))
                            result.put(metadata.getKey(), metadataType.cast(metadata.getValue()));
                    return result;
                }
            });
        }

        /**
         * Enables event listening for the specified category of events.
         * <p>
         *     In the default implementation this method does nothing.
         * </p>
         * @param category The name of the category to listen.
         * @param options  Event discovery options.
         * @return The metadata of the event to listen; or {@literal null}, if the specified category is not supported.
         */
        protected abstract GenericNotificationMetadata enableNotificationsCore(final String category, final Map<String, String> options);

        /**
         * Enables event listening for the specified category of events.
         * @param listId An identifier of the subscription list.
         * @param category A name of the category to listen.
         * @param options  Event discovery options.
         * @return The metadata of the event to listen; or {@literal null}, if the specified category is not supported.
         */
        @Override
        public final NotificationMetadata enableNotifications(final String listId, final String category, final Map<String, String> options) {
            return notifications.write(new ConsistentAction<Map<String, GenericNotificationMetadata>, NotificationMetadata>() {
                @Override
                public final NotificationMetadata invoke(final Map<String, GenericNotificationMetadata> notifications) {
                    if(notifications.containsKey(category)) return notifications.get(category);
                    final GenericNotificationMetadata metadata = enableNotificationsCore(category, options);
                    if(metadata != null) notifications.put(listId, metadata);
                    return metadata;
                }
            });
        }

        /**
         * Disable all notifications associated with the specified event.
         * <p>
         *     In the default implementation this method does nothing.
         * </p>
         * @param notificationType The event descriptor.
         */
        protected void disableNotificationsCore(final NotificationMetadata notificationType){
        }

        /**
         * Disables event listening for the specified category of events.
         *
         * @param listId An identifier of the subscription list.
         * @return {@literal true}, if notifications for the specified category is previously enabled; otherwise, {@literal false}.
         */
        @Override
        public final boolean disableNotifications(final String listId) {
            return notifications.write(new ConsistentAction<Map<String, GenericNotificationMetadata>, Boolean>() {
                @Override
                public final Boolean invoke(final Map<String, GenericNotificationMetadata> notifications) {
                    if (notifications.containsKey(listId)) {
                        disableNotificationsCore(notifications.remove(listId));
                        return true;
                    } else return false;
                }
            });
        }

        /**
         * Gets the notification metadata by its category.
         *
         * @param listId An identifier of the subscription list.
         * @return The metadata of the specified notification category; or {@literal null}, if notifications
         *         for the specified category is not enabled by {@link #enableNotifications(String, String, java.util.Map)} method.
         */
        @Override
        public final NotificationMetadata getNotificationInfo(final String listId) {
            return notifications.read(new ConsistentAction<Map<String, GenericNotificationMetadata>, NotificationMetadata>() {
                @Override
                public final NotificationMetadata invoke(final Map<String, GenericNotificationMetadata> notifications) {
                    return notifications.get(listId);
                }
            });
        }

        /**
         * Adds a new listener for the specified notification.
         * @param notificationType The event type.
         * @param listener The event listener.
         * @return Any custom data associated with the subscription.
         */
        protected abstract Object subscribeCore(final NotificationMetadata notificationType, final NotificationListener listener);

        /**
         * Attaches the notification listener.
         *
         * @param listId An identifier of the subscription list.
         * @param listener The notification listener.
         * @return An identifier of the notification listener generated by this connector.
         */
        @Override
        public final Long subscribe(final String listId, final NotificationListener listener) {
            return notifications.read(new ConsistentAction<Map<String, GenericNotificationMetadata>, Long>() {
                @Override
                public final Long invoke(final Map<String, GenericNotificationMetadata> notifications) {
                    final GenericNotificationMetadata metadata = notifications.get(listId);
                    if(metadata == null) return null;
                    final Object userData = subscribeCore(metadata, listener);
                    return metadata.addListener(listener, userData);
                }
            });
        }

        /**
         * Cancels the notification listening.
         * @param metadata The event type.
         * @param listener The notification listener to remove.
         * @param data The custom data associated with subscription that returned from {@link #subscribeCore(NotificationMetadata, NotificationListener)}
         *             method.
         */
        protected abstract void unsubscribeCore(final NotificationMetadata metadata, final NotificationListener listener, final Object data);

        /**
         * Removes the notification listener.
         * @param listenerId An identifier of the notification listener previously returned
         *                   by {@link #subscribe(String, NotificationListener)} method.
         * @return {@literal true}, if listener is removed successfully; otherwise, {@literal false}.
         */
        public final boolean unsubscribe(final Long listenerId){
            return notifications.read(new ConsistentAction<Map<String, GenericNotificationMetadata>, Boolean>() {
                @Override
                public final Boolean invoke(final Map<String, GenericNotificationMetadata> notifications) {
                    for(final GenericNotificationMetadata metadata: notifications.values()){
                        if(metadata.hasListener(listenerId)){
                            final Pair<NotificationListener, Object> pair = metadata.getListener(listenerId);
                            if(pair == null) return false;
                            unsubscribeCore(metadata, pair.first, pair.second);
                            return metadata.removeListener(listenerId);
                        }
                    }
                    return false;
                }
            });
        }

        /**
         * Removes the notification listener.
         *
         * @param listenerId An identifier previously returned by {@link #subscribe(String, com.snamp.connectors.NotificationSupport.NotificationListener)}.
         * @return {@literal true} if listener is removed successfully; otherwise, {@literal false}.
         */
        @Override
        public final boolean unsubscribe(final Object listenerId)  {
            return listenerId instanceof Long && unsubscribe((Long)listenerId);
        }

        /**
         * Removes all listeners from this notification manager.
         * <p>
         *     It is recommended to call this method in the implementation of {@link AutoCloseable#close()}
         *     method in your management connector.
         * </p>
         */
        public final void clear(){
            notifications.write(new ConsistentAction<Map<String, GenericNotificationMetadata>, Void>() {
                @Override
                public final Void invoke(final Map<String, GenericNotificationMetadata> notifications) {
                    notifications.clear();
                    return null;
                }
            });
        }
    }

    private final ConcurrentResourceAccess<Map<String, GenericAttributeMetadata<?>>> attributes;

    private final IllegalStateFlag closed = new IllegalStateFlag() {
        @Override
        public final IllegalStateException newInstance() {
            return new IllegalStateException("Management connector is closed.");
        }
    };

    /**
     * Initializes a new management connector.
     */
    protected AbstractManagementConnector(){
        this.attributes = new ConcurrentResourceAccess<Map<String, GenericAttributeMetadata<?>>>(new HashMap<String, GenericAttributeMetadata<?>>(10));
    }



    /**
     * Returns a count of connected attributes.
     * @return The count of connected attributes.
     */
    @ThreadSafety(MethodThreadSafety.THREAD_SAFE)
    protected final int attributesCount(){
        return attributes.read(new ConsistentAction<Map<String, GenericAttributeMetadata<?>>, Integer>() {
            @Override
            public final Integer invoke(final Map<String, GenericAttributeMetadata<?>> attributes) {
                return attributes.size();
            }
        });
    }

    /**
     *  Throws an {@link IllegalStateException} if the connector is not initialized.
     *  <p>
     *      You should call the base implementation from the overridden method.
     *  </p>
     *  @throws IllegalStateException Connector is not initialized.
     */
<<<<<<< HEAD
    // TODO: Architecture bug? Why no "throw" at declaration?
    protected abstract void verifyInitialization(); //throws Exception;
=======
    protected void verifyInitialization() throws IllegalStateException{
        closed.verify();
    }
>>>>>>> 0bfd9606

    /**
     * Connects to the specified attribute.
     * @param attributeName The name of the attribute.
     * @param options Attribute discovery options.
     * @return The description of the attribute.
     */
    protected abstract GenericAttributeMetadata<?> connectAttributeCore(final String attributeName, final Map<String, String> options);

    /**
     * Connects to the specified attribute.
     * Connects to the specified attribute.
     * @param id A key string that is used to invoke attribute from this connector.
     * @param attributeName The name of the attribute.
     * @param options Attribute discovery options.
     * @return The description of the attribute.
     */
    @Override
    public final AttributeMetadata connectAttribute(final String id, final String attributeName, final Map<String, String> options) {
        verifyInitialization();
        return attributes.write(new ConsistentAction<Map<String, GenericAttributeMetadata<?>>, AttributeMetadata>() {
            @Override
            public final AttributeMetadata invoke(final Map<String, GenericAttributeMetadata<?>> attributes) {
                //return existed attribute without exception to increase flexibility of the API
                if(attributes.containsKey(id)) return attributes.get(id);
                final GenericAttributeMetadata<?> attr;
                if((attr = connectAttributeCore(attributeName, options)) != null)
                    attributes.put(id, attr);
                return attr;
            }
        });
    }

    /**
     * Returns the value of the attribute.
     * @param attribute The metadata of the attribute to get.
     * @param readTimeout
     * @param defaultValue The default value of the attribute if reading fails.
     * @return The value of the attribute.
     * @throws TimeoutException
     */
    protected abstract Object getAttributeValue(final AttributeMetadata attribute, final TimeSpan readTimeout, final Object defaultValue) throws TimeoutException;

    /**
     * Returns the attribute value.
     * @param id  A key string that is used to invoke attribute from this connector.
     * @param readTimeout The attribute value invoke operation timeout.
     * @param defaultValue The default value of the attribute if it is real value is not available.
     * @return The value of the attribute, or default value.
     * @throws TimeoutException The attribute value cannot be invoke in the specified duration.
     */
    @Override
    public final Object getAttribute(final String id, final TimeSpan readTimeout, final Object defaultValue) throws TimeoutException{
        verifyInitialization();
        final CountdownTimer timer = CountdownTimer.start(readTimeout);
        return attributes.read(new Action<Map<String, GenericAttributeMetadata<?>>, Object, TimeoutException>() {
            @Override
            public final Object invoke(final Map<String, GenericAttributeMetadata<?>> attributes) throws TimeoutException {
                return getAttributeValue(attributes.get(id), timer.stopAndGetElapsedTime(), defaultValue);
            }
        });
    }

    /**
     * Reads a set of attributes.
     * @param output The dictionary with set of attribute keys to invoke and associated default values.
     * @param readTimeout The attribute value invoke operation timeout.
     * @return The set of attributes ids really written to the dictionary.
     * @throws TimeoutException The attribute value cannot be invoke in the specified duration.
     */
    @Override
    public Set<String> getAttributes(final Map<String, Object> output, final TimeSpan readTimeout) throws TimeoutException {
        final CountdownTimer timer = CountdownTimer.start(readTimeout);
        return attributes.read(new Action<Map<String, GenericAttributeMetadata<?>>, Set<String>, TimeoutException>() {
            @Override
            public final Set<String> invoke(final Map<String, GenericAttributeMetadata<?>> attributes) throws TimeoutException {
                //accumulator for really existed attribute IDs
                final Set<String> result = new HashSet<>(attributes.size());
                final Object missing = new Object(); //this object represents default value for understanding
                //whether the attribute value is unavailable
                timer.stop();
                for(final String id: output.keySet()){
                    timer.start();
                    final Object value = getAttributeValue(attributes.get(id), timer.stopAndGetElapsedTime(), missing);
                    if(value != missing) { //attribute value is available
                        result.add(id);
                        output.put(id, value);
                    }
                }
                return result;
            }
        });
    }

    /**
     * Sends the attribute value to the remote agent.
     * @param attribute The metadata of the attribute to set.
     * @param writeTimeout
     * @param value
     * @return {@literal true} if attribute value is overridden successfully; otherwise, {@literal false}.
     */
    protected abstract boolean setAttributeValue(final AttributeMetadata attribute, final TimeSpan writeTimeout, final Object value);

    /**
     * Writes the value of the specified attribute.
     * @param id An identifier of the attribute,
     * @param writeTimeout The attribute value write operation timeout.
     * @param value The value to write.
     * @return {@literal true} if attribute set operation is supported by remote provider; otherwise, {@literal false}.
     * @throws TimeoutException The attribute value cannot be write in the specified duration.
     */
    @Override
    public final boolean setAttribute(final String id, final TimeSpan writeTimeout, final Object value) throws TimeoutException {
        verifyInitialization();
        final CountdownTimer timer = CountdownTimer.start(writeTimeout);
        return attributes.write(new Action<Map<String, GenericAttributeMetadata<?>>, Boolean, TimeoutException>() {
            @Override
            public final Boolean invoke(final Map<String, GenericAttributeMetadata<?>> attributes) throws TimeoutException {
                return attributes.containsKey(id) ? setAttributeValue(attributes.get(id), timer.stopAndGetElapsedTime(), value) : false;
            }
        });
    }

    /**
     * Writes a set of attributes inside of the transaction.
     * @param values The dictionary of attributes keys and its values.
     * @param writeTimeout Batch write timeout.
     * @return {@literal null}, if the transaction is committed; otherwise, {@literal false}.
     * @throws TimeoutException
     */
    @Override
    public boolean setAttributes(final Map<String, Object> values, final TimeSpan writeTimeout) throws TimeoutException {
        final CountdownTimer timer = CountdownTimer.start(writeTimeout);
        return attributes.write(new Action<Map<String, GenericAttributeMetadata<?>>, Boolean, TimeoutException>() {
            @Override
            public final Boolean invoke(final Map<String, GenericAttributeMetadata<?>> attributes) throws TimeoutException {
                boolean result = true;
                final Object missing = new Object(); //this object represents default value for understanding
                //whether the attribute value is unavailable
                timer.stop();
                for(final Map.Entry<String, Object> entry: values.entrySet()){
                    timer.start();
                    result &= setAttributeValue(attributes.get(entry.getKey()), timer.stopAndGetElapsedTime(), entry.getValue());
                }
                return result;
            }
        });
    }

    /**
     * Removes the attribute from the connector.
     * @param id The unique identifier of the attribute.
     * @return {@literal true}, if the attribute successfully disconnected; otherwise, {@literal false}.
     */
    protected boolean disconnectAttributeCore(final String id){
        return true;
    }

    /**
     * Removes the attribute from the connector.
     * @param id The unique identifier of the attribute.
     * @return {@literal true}, if the attribute successfully disconnected; otherwise, {@literal false}.
     */
    @Override
    public final boolean disconnectAttribute(final String id) {
        verifyInitialization();
        return attributes.write(new ConsistentAction<Map<String, GenericAttributeMetadata<?>>, Boolean>() {
            @Override
            public final Boolean invoke(final Map<String, GenericAttributeMetadata<?>> attributes) {
                if (attributes.containsKey(id) && disconnectAttributeCore(id)) {
                    attributes.remove(id);
                    return true;
                } else return false;
            }
        });
    }

    /**
     * Returns the information about the connected attribute.
     * @param id An identifier of the attribute.
     * @return The attribute descriptor; or {@literal null} if attribute is not connected.
     */
    @Override
    public final AttributeMetadata getAttributeInfo(final String id) {
        verifyInitialization();
        return attributes.read(new ConsistentAction<Map<String, GenericAttributeMetadata<?>>, AttributeMetadata>() {
            @Override
            public final AttributeMetadata invoke(final Map<String, GenericAttributeMetadata<?>> attributes) {
                return attributes.get(id);
            }
        });
    }

    /**
     * Returns a read-only collection of registered attributes.
     *
     * @return A read-only collection of registered attributes.
     */
    @Override
    public final Collection<String> getRegisteredAttributes() {
        return attributes.read(new ConsistentAction<Map<String, GenericAttributeMetadata<?>>, Collection<String>>() {
            @Override
            public final Collection<String> invoke(final Map<String, GenericAttributeMetadata<?>> attributes) {
                return Collections.unmodifiableCollection(attributes.keySet());
            }
        });
    }

    /**
     * Releases all resources associated with this connector.
     * @throws Exception
     */
    @Override
    public void close() throws Exception {
        //remove all registered attributes
        attributes.write(new ConsistentAction<Map<String, GenericAttributeMetadata<?>>, Void>() {
            @Override
            public final Void invoke(final Map<String, GenericAttributeMetadata<?>> attributes) {
                attributes.clear();
                return null;
            }
        });
        //change state of the connector
        closed.set();
    }
}<|MERGE_RESOLUTION|>--- conflicted
+++ resolved
@@ -657,14 +657,9 @@
      *  </p>
      *  @throws IllegalStateException Connector is not initialized.
      */
-<<<<<<< HEAD
-    // TODO: Architecture bug? Why no "throw" at declaration?
-    protected abstract void verifyInitialization(); //throws Exception;
-=======
     protected void verifyInitialization() throws IllegalStateException{
         closed.verify();
     }
->>>>>>> 0bfd9606
 
     /**
      * Connects to the specified attribute.
