package com.bytex.snamp.webconsole;

import com.bytex.snamp.security.web.WebSecurityFilter;
import com.sun.jersey.api.core.DefaultResourceConfig;
import com.sun.jersey.spi.container.ContainerRequest;
import com.sun.jersey.spi.container.servlet.ServletContainer;

import javax.ws.rs.core.Application;
<<<<<<< HEAD
=======
import javax.ws.rs.ext.Provider;
import java.util.Arrays;
>>>>>>> 1ed86e61

/**
 * Represents customized servlet container.
 * @author Roman Sakno
 * @version 2.0
 * @since 2.0
 */
final class WebConsoleServlet extends ServletContainer {
    /**
     * The constant AUTH_COOKIE.
     */
    static final String AUTH_COOKIE = "snamp-auth-token";
    static final String AUTHENTICATE_PATH = "auth";
    static final String CONTEXT = "/snamp/console";

    private static final class WebConsoleSecurityFilter extends WebSecurityFilter {
        private WebConsoleSecurityFilter() {
            super(AUTH_COOKIE);
        }

        @Override
        protected boolean authenticationRequired(final ContainerRequest request) {
            return !request.getPath().equalsIgnoreCase(AUTHENTICATE_PATH);
        }
    }

    private static final long serialVersionUID = 5710139261115306229L;

    WebConsoleServlet(final WebConsoleService consoleAPI, final BaseRestConfigurationService ... services){
        super(createAppConfig(consoleAPI, services));
    }

    // We ignore unchecked warning because we know that ContainerRequestFilters
    // contains instances of ContainerRequestFilter class
    @SuppressWarnings("unchecked")
    private static Application createAppConfig(final WebConsoleService consoleAPI,
                                               final BaseRestConfigurationService ... services){
        final DefaultResourceConfig result = new DefaultResourceConfig();
        result.getSingletons().add(consoleAPI);
<<<<<<< HEAD
        result.getSingletons().add(managementAPI);
        result.getSingletons().add(gatewayService);
        final WebConsoleSecurityFilter filter = new WebConsoleSecurityFilter();
        result.getContainerResponseFilters().add(filter);
        result.getContainerRequestFilters().add(filter);
=======
        Arrays.stream(services).forEach(service -> result.getSingletons().add(service));;
        result.getContainerRequestFilters().add(WebConsoleAuthenticationFilter.class);
        result.getContainerResponseFilters().add(WebConsoleTokenRefreshFilter.class);
>>>>>>> 1ed86e61
        result.getFeatures().put("com.sun.jersey.api.json.POJOMappingFeature", true);
        return result;
    }
}<|MERGE_RESOLUTION|>--- conflicted
+++ resolved
@@ -6,11 +6,7 @@
 import com.sun.jersey.spi.container.servlet.ServletContainer;
 
 import javax.ws.rs.core.Application;
-<<<<<<< HEAD
-=======
-import javax.ws.rs.ext.Provider;
 import java.util.Arrays;
->>>>>>> 1ed86e61
 
 /**
  * Represents customized servlet container.
@@ -19,6 +15,7 @@
  * @since 2.0
  */
 final class WebConsoleServlet extends ServletContainer {
+    private static final long serialVersionUID = 5710139261115306229L;
     /**
      * The constant AUTH_COOKIE.
      */
@@ -37,8 +34,6 @@
         }
     }
 
-    private static final long serialVersionUID = 5710139261115306229L;
-
     WebConsoleServlet(final WebConsoleService consoleAPI, final BaseRestConfigurationService ... services){
         super(createAppConfig(consoleAPI, services));
     }
@@ -50,17 +45,10 @@
                                                final BaseRestConfigurationService ... services){
         final DefaultResourceConfig result = new DefaultResourceConfig();
         result.getSingletons().add(consoleAPI);
-<<<<<<< HEAD
-        result.getSingletons().add(managementAPI);
-        result.getSingletons().add(gatewayService);
         final WebConsoleSecurityFilter filter = new WebConsoleSecurityFilter();
         result.getContainerResponseFilters().add(filter);
         result.getContainerRequestFilters().add(filter);
-=======
-        Arrays.stream(services).forEach(service -> result.getSingletons().add(service));;
-        result.getContainerRequestFilters().add(WebConsoleAuthenticationFilter.class);
-        result.getContainerResponseFilters().add(WebConsoleTokenRefreshFilter.class);
->>>>>>> 1ed86e61
+        Arrays.stream(services).forEach(result.getSingletons()::add);
         result.getFeatures().put("com.sun.jersey.api.json.POJOMappingFeature", true);
         return result;
     }
