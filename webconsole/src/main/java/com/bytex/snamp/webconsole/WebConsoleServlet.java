package com.bytex.snamp.webconsole;

import com.bytex.snamp.internal.Utils;
import com.bytex.snamp.security.web.WebSecurityFilter;
import com.bytex.snamp.webconsole.serviceModel.WebConsoleService;
import com.sun.jersey.api.core.DefaultResourceConfig;
import com.sun.jersey.api.core.ResourceConfig;
import com.sun.jersey.spi.container.servlet.ServletContainer;
import org.osgi.framework.*;

import java.io.IOException;
import java.util.HashMap;
import java.util.Map;
import java.util.Objects;

/**
 * Represents registry of all registered {@link WebConsoleService}s.
 * @author Roman Sakno
 * @version 2.0
 * @since 2.0
 */
final class WebConsoleServlet extends ServletContainer implements ServiceListener, AutoCloseable, Constants {
    static final String CONTEXT = "/snamp/console/api";
    private transient final Map<String, WebConsoleServiceHolder> services;
    private transient final ResourceConfig resourceConfig;

    WebConsoleServlet(final ResourceConfig resourceConfig) throws InvalidSyntaxException {
        super(resourceConfig);
        this.resourceConfig = Objects.requireNonNull(resourceConfig);

        services = new HashMap<>();
        getBundleContext().addServiceListener(this, String.format("(%s=%s)", OBJECTCLASS, WebConsoleService.class.getName()));
    }

<<<<<<< HEAD
    WebConsoleServlet() throws InvalidSyntaxException {
        this(createResourceConfig());
    }

    private static ResourceConfig createResourceConfig(){
        final ResourceConfig result = new DefaultResourceConfig();
        result.getSingletons().add(new VersionResource());
        return result;
    }

=======
>>>>>>> c528ae33
    private BundleContext getBundleContext(){
        return Utils.getBundleContextOfObject(this);
    }

    synchronized void discoverServices() throws InvalidSyntaxException {
        final ServiceReference<?>[] refs = getBundleContext().getAllServiceReferences(WebConsoleService.class.getName(), null);
        if (refs != null)
            for (final ServiceReference<?> r : refs)
                serviceChanged(new ServiceEvent(ServiceEvent.REGISTERED, r));
    }

    private synchronized void serviceChanged(final int type, final ServiceReference<WebConsoleService> serviceRef) {
        final String name = WebConsoleServiceHolder.getName(serviceRef);
        boolean reloadRequired = false;
        switch (type) {
            case ServiceEvent.MODIFIED_ENDMATCH:
            case ServiceEvent.UNREGISTERING:
                WebConsoleServiceHolder holder = services.remove(name);
                if (holder != null) {
                    resourceConfig.getSingletons().remove(holder.get());
                    try {
                        holder.get().close();
                    } catch (final IOException e) {
                        log(String.format("Unable to change service %s", name), e);
                    } finally {
                        holder.release(getBundleContext());
                        reloadRequired = true;
                    }
                }
                break;
            case ServiceEvent.REGISTERED:
                holder = new WebConsoleServiceHolder(getBundleContext(), serviceRef);
                if (reloadRequired = holder.get().isResourceModel())
                    resourceConfig.getSingletons().add(holder.get());
                break;
            default:
                reloadRequired = false;
                break;
        }
        if (reloadRequired)
            reload();
    }

    /**
     * Receives notification that a service has had a lifecycle change.
     *
     * @param event The {@code ServiceEvent} object.
     */
    @SuppressWarnings("unchecked")
    @Override
    public void serviceChanged(final ServiceEvent event) {
        if (Utils.isInstanceOf(event.getServiceReference(), WebConsoleService.class))
            serviceChanged(event.getType(), (ServiceReference<WebConsoleService>) event.getServiceReference());
    }

    @Override
    public synchronized void close() {
        getBundleContext().removeServiceListener(this);
        services.values().forEach(holder -> holder.release(getBundleContext()));
        services.clear();
    }
}<|MERGE_RESOLUTION|>--- conflicted
+++ resolved
@@ -32,7 +32,6 @@
         getBundleContext().addServiceListener(this, String.format("(%s=%s)", OBJECTCLASS, WebConsoleService.class.getName()));
     }
 
-<<<<<<< HEAD
     WebConsoleServlet() throws InvalidSyntaxException {
         this(createResourceConfig());
     }
@@ -43,8 +42,6 @@
         return result;
     }
 
-=======
->>>>>>> c528ae33
     private BundleContext getBundleContext(){
         return Utils.getBundleContextOfObject(this);
     }
